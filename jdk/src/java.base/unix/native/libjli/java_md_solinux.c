/*
 * Copyright (c) 1998, 2016, Oracle and/or its affiliates. All rights reserved.
 * DO NOT ALTER OR REMOVE COPYRIGHT NOTICES OR THIS FILE HEADER.
 *
 * This code is free software; you can redistribute it and/or modify it
 * under the terms of the GNU General Public License version 2 only, as
 * published by the Free Software Foundation.  Oracle designates this
 * particular file as subject to the "Classpath" exception as provided
 * by Oracle in the LICENSE file that accompanied this code.
 *
 * This code is distributed in the hope that it will be useful, but WITHOUT
 * ANY WARRANTY; without even the implied warranty of MERCHANTABILITY or
 * FITNESS FOR A PARTICULAR PURPOSE.  See the GNU General Public License
 * version 2 for more details (a copy is included in the LICENSE file that
 * accompanied this code).
 *
 * You should have received a copy of the GNU General Public License version
 * 2 along with this work; if not, write to the Free Software Foundation,
 * Inc., 51 Franklin St, Fifth Floor, Boston, MA 02110-1301 USA.
 *
 * Please contact Oracle, 500 Oracle Parkway, Redwood Shores, CA 94065 USA
 * or visit www.oracle.com if you need additional information or have any
 * questions.
 */

#include "java.h"
#include "jvm_md.h"
#include <dirent.h>
#include <dlfcn.h>
#include <fcntl.h>
#include <inttypes.h>
#include <stdio.h>
#include <string.h>
#include <stdlib.h>
#include <sys/stat.h>
#include <unistd.h>
#include <sys/types.h>
#include "manifest_info.h"


#define JVM_DLL "libjvm.so"
#define JAVA_DLL "libjava.so"
#ifdef AIX
#define LD_LIBRARY_PATH "LIBPATH"
#else
#define LD_LIBRARY_PATH "LD_LIBRARY_PATH"
#endif

/* help jettison the LD_LIBRARY_PATH settings in the future */
#ifndef SETENV_REQUIRED
#define SETENV_REQUIRED
#endif

#ifdef __solaris__
#  include <sys/systeminfo.h>
#  include <sys/elf.h>
#  include <stdio.h>
#endif

/*
 * Flowchart of launcher execs and options processing on unix
 *
 * The selection of the proper vm shared library to open depends on
 * several classes of command line options, including vm "flavor"
 * options (-client, -server) and the data model options, -d32  and
 * -d64, as well as a version specification which may have come from
 * the command line or from the manifest of an executable jar file.
 * The vm selection options are not passed to the running
 * virtual machine; they must be screened out by the launcher.
 *
 * The version specification (if any) is processed first by the
 * platform independent routine SelectVersion.  This may result in
 * the exec of the specified launcher version.
 *
 * Previously the launcher modified the LD_LIBRARY_PATH appropriately for the
 * desired data model path, regardless if data models matched or not. The
 * launcher subsequently exec'ed the desired executable, in order to make the
 * LD_LIBRARY_PATH path available, for the runtime linker.
 *
 * Now, in most cases,the launcher will dlopen the target libjvm.so. All
 * required libraries are loaded by the runtime linker, using the
 * $RPATH/$ORIGIN baked into the shared libraries at compile time. Therefore,
 * in most cases, the launcher will only exec, if the data models are
 * mismatched, and will not set any environment variables, regardless of the
 * data models.
 *
 * However, if the environment contains a LD_LIBRARY_PATH, this will cause the
 * launcher to inspect the LD_LIBRARY_PATH. The launcher will check
 *  a. if the LD_LIBRARY_PATH's first component is the path to the desired
 *     libjvm.so
 *  b. if any other libjvm.so is found in any of the paths.
 * If case b is true, then the launcher will set the LD_LIBRARY_PATH to the
 * desired JRE and reexec, in order to propagate the environment.
 *
 *  Main
 *  (incoming argv)
 *  |
 * \|/
 * CreateExecutionEnvironment
 * (determines desired data model)
 *  |
 *  |
 * \|/
 *  Have Desired Model ? --> NO --> Exit(with error)
 *  |
 *  |
 * \|/
 * YES
 *  |
 *  |
 * \|/
 * CheckJvmType
 * (removes -client, -server, etc.)
 *  |
 *  |
 * \|/
 * TranslateDashJArgs...
 * (Prepare to pass args to vm)
 *  |
 *  |
 * \|/
 * ParseArguments
 * (removes -d32 and -d64 if any,
 *  processes version options,
 *  creates argument list for vm,
 *  etc.)
 *   |
 *   |
 *  \|/
 * RequiresSetenv
 * Is LD_LIBRARY_PATH
 * and friends set ? --> NO --> Have Desired Model ? NO --> Error/Exit
 *  YES                              YES --> Continue
 *   |
 *   |
 *  \|/
 * Path is desired JRE ? YES --> Have Desired Model ? NO --> Error/Exit
 *  NO                               YES --> Continue
 *   |
 *   |
 *  \|/
 * Paths have well known
 * jvm paths ?       --> NO --> Have Desired Model ? NO --> Error/Exit
 *  YES                              YES --> Continue
 *   |
 *   |
 *  \|/
 *  Does libjvm.so exit
 *  in any of them ? --> NO --> Have Desired Model ? NO --> Error/Exit
 *   YES                             YES --> Continue
 *   |
 *   |
 *  \|/
 *  Set the LD_LIBRARY_PATH
 *   |
 *   |
 *  \|/
 * Re-exec
 *   |
 *   |
 *  \|/
 * Main
 */

/* Store the name of the executable once computed */
static char *execname = NULL;

/*
 * execname accessor from other parts of platform dependent logic
 */
const char *
GetExecName() {
    return execname;
}

#ifdef SETENV_REQUIRED
static jboolean
JvmExists(const char *path) {
    char tmp[PATH_MAX + 1];
    struct stat statbuf;
    JLI_Snprintf(tmp, PATH_MAX, "%s/%s", path, JVM_DLL);
    if (stat(tmp, &statbuf) == 0) {
        return JNI_TRUE;
    }
    return JNI_FALSE;
}
/*
 * contains a lib/{server,client}/libjvm.so ?
 */
static jboolean
ContainsLibJVM(const char *env) {
    /* the usual suspects */
    char clientPattern[] = "lib/client";
    char serverPattern[] = "lib/server";
    char *envpath;
    char *path;
    jboolean clientPatternFound;
    jboolean serverPatternFound;

    /* fastest path */
    if (env == NULL) {
        return JNI_FALSE;
    }

    /* to optimize for time, test if any of our usual suspects are present. */
    clientPatternFound = JLI_StrStr(env, clientPattern) != NULL;
    serverPatternFound = JLI_StrStr(env, serverPattern) != NULL;
    if (clientPatternFound == JNI_FALSE && serverPatternFound == JNI_FALSE) {
        return JNI_FALSE;
    }

    /*
     * we have a suspicious path component, check if it contains a libjvm.so
     */
    envpath = JLI_StringDup(env);
    for (path = JLI_StrTok(envpath, ":"); path != NULL; path = JLI_StrTok(NULL, ":")) {
        if (clientPatternFound && JLI_StrStr(path, clientPattern) != NULL) {
            if (JvmExists(path)) {
                JLI_MemFree(envpath);
                return JNI_TRUE;
            }
        }
        if (serverPatternFound && JLI_StrStr(path, serverPattern)  != NULL) {
            if (JvmExists(path)) {
                JLI_MemFree(envpath);
                return JNI_TRUE;
            }
        }
    }
    JLI_MemFree(envpath);
    return JNI_FALSE;
}

/*
 * Test whether the environment variable needs to be set, see flowchart.
 */
static jboolean
RequiresSetenv(const char *jvmpath) {
    char jpath[PATH_MAX + 1];
    char *llp;
    char *dmllp = NULL;
    char *p; /* a utility pointer */

#ifdef AIX
    /* We always have to set the LIBPATH on AIX because ld doesn't support $ORIGIN. */
    return JNI_TRUE;
#endif

    llp = getenv("LD_LIBRARY_PATH");
#ifdef __solaris__
    dmllp = getenv("LD_LIBRARY_PATH_64");
#endif /* __solaris__ */
    /* no environment variable is a good environment variable */
    if (llp == NULL && dmllp == NULL) {
        return JNI_FALSE;
    }
#ifdef __linux
    /*
     * On linux, if a binary is running as sgid or suid, glibc sets
     * LD_LIBRARY_PATH to the empty string for security purposes. (In contrast,
     * on Solaris the LD_LIBRARY_PATH variable for a privileged binary does not
     * lose its settings; but the dynamic linker does apply more scrutiny to the
     * path.) The launcher uses the value of LD_LIBRARY_PATH to prevent an exec
     * loop, here and further downstream. Therefore, if we are running sgid or
     * suid, this function's setting of LD_LIBRARY_PATH will be ineffective and
     * we should case a return from the calling function.  Getting the right
     * libraries will be handled by the RPATH. In reality, this check is
     * redundant, as the previous check for a non-null LD_LIBRARY_PATH will
     * return back to the calling function forthwith, it is left here to safe
     * guard against any changes, in the glibc's existing security policy.
     */
    if ((getgid() != getegid()) || (getuid() != geteuid())) {
        return JNI_FALSE;
    }
#endif /* __linux */

    /*
     * Prevent recursions. Since LD_LIBRARY_PATH is the one which will be set by
     * previous versions of the JRE, thus it is the only path that matters here.
     * So we check to see if the desired JRE is set.
     */
    JLI_StrNCpy(jpath, jvmpath, PATH_MAX);
    p = JLI_StrRChr(jpath, '/');
    *p = '\0';
    if (llp != NULL && JLI_StrNCmp(llp, jpath, JLI_StrLen(jpath)) == 0) {
        return JNI_FALSE;
    }

    /* scrutinize all the paths further */
    if (llp != NULL &&  ContainsLibJVM(llp)) {
        return JNI_TRUE;
    }
    if (dmllp != NULL && ContainsLibJVM(dmllp)) {
        return JNI_TRUE;
    }
    return JNI_FALSE;
}
#endif /* SETENV_REQUIRED */

void
CreateExecutionEnvironment(int *pargc, char ***pargv,
                           char jrepath[], jint so_jrepath,
                           char jvmpath[], jint so_jvmpath,
                           char jvmcfg[],  jint so_jvmcfg) {
  /*
   * First, determine if we are running the desired data model.  If we
   * are running the desired data model, all the error messages
   * associated with calling GetJREPath, ReadKnownVMs, etc. should be
   * output, otherwise we simply exit with an error, as we no longer
   * support dual data models.
   */
    jboolean jvmpathExists;

    /* Compute/set the name of the executable */
    SetExecname(*pargv);

    /* Check data model flags, and exec process, if needed */
    {
      char * jvmtype    = NULL;
      int  argc         = *pargc;
      char **argv       = *pargv;
      int running       = CURRENT_DATA_MODEL;
      /*
       * As of jdk9, there is no support for dual mode operations, however
       * for legacy error reporting purposes and until -d options are supported
       * we need this.
       */
      int wanted        = running;
#ifdef SETENV_REQUIRED
      jboolean mustsetenv = JNI_FALSE;
      char *runpath     = NULL; /* existing effective LD_LIBRARY_PATH setting */
      char* new_runpath = NULL; /* desired new LD_LIBRARY_PATH string */
      char* newpath     = NULL; /* path on new LD_LIBRARY_PATH */
      char* lastslash   = NULL;
      char** newenvp    = NULL; /* current environment */
      size_t new_runpath_size;
#ifdef __solaris__
      char*  dmpath     = NULL;  /* data model specific LD_LIBRARY_PATH,
                                    Solaris only */
#endif /* __solaris__ */
#endif  /* SETENV_REQUIRED */

      char** newargv    = NULL;
      int    newargc    = 0;

      /*
       * Starting in 1.5, all unix platforms accept the -d32 and -d64
       * options.  On platforms where only one data-model is supported
       * (e.g. ia-64 Linux), using the flag for the other data model is
       * an error and will terminate the program.
       */

      { /* open new scope to declare local variables */
        int i;

        newargv = (char **)JLI_MemAlloc((argc+1) * sizeof(char*));
        newargv[newargc++] = argv[0];

        /* scan for data model arguments and remove from argument list;
           last occurrence determines desired data model */
        for (i=1; i < argc; i++) {

          if (JLI_StrCmp(argv[i], "-J-d64") == 0 || JLI_StrCmp(argv[i], "-d64") == 0) {
            wanted = 64;
            continue;
          }
          if (JLI_StrCmp(argv[i], "-J-d32") == 0 || JLI_StrCmp(argv[i], "-d32") == 0) {
            wanted = 32;
            continue;
          }
          newargv[newargc++] = argv[i];

          if (IsJavaArgs()) {
            if (argv[i][0] != '-') continue;
          } else {
            if (JLI_StrCmp(argv[i], "-classpath") == 0 || JLI_StrCmp(argv[i], "-cp") == 0) {
              i++;
              if (i >= argc) break;
              newargv[newargc++] = argv[i];
              continue;
            }
            if (argv[i][0] != '-') { i++; break; }
          }
        }

        /* copy rest of args [i .. argc) */
        while (i < argc) {
          newargv[newargc++] = argv[i++];
        }
        newargv[newargc] = NULL;

        /*
         * newargv has all proper arguments here
         */

        argc = newargc;
        argv = newargv;
      }

      /* If the data model is not changing, it is an error if the
         jvmpath does not exist */
      if (wanted == running) {
        /* Find out where the JRE is that we will be using. */
        if (!GetJREPath(jrepath, so_jrepath, JNI_FALSE) ) {
          JLI_ReportErrorMessage(JRE_ERROR1);
          exit(2);
        }
        JLI_Snprintf(jvmcfg, so_jvmcfg, "%s%slib%s%sjvm.cfg",
                     jrepath, FILESEP, FILESEP, FILESEP);
        /* Find the specified JVM type */
        if (ReadKnownVMs(jvmcfg, JNI_FALSE) < 1) {
          JLI_ReportErrorMessage(CFG_ERROR7);
          exit(1);
        }

        jvmpath[0] = '\0';
        jvmtype = CheckJvmType(pargc, pargv, JNI_FALSE);
        if (JLI_StrCmp(jvmtype, "ERROR") == 0) {
            JLI_ReportErrorMessage(CFG_ERROR9);
            exit(4);
        }

        if (!GetJVMPath(jrepath, jvmtype, jvmpath, so_jvmpath, 0 )) {
          JLI_ReportErrorMessage(CFG_ERROR8, jvmtype, jvmpath);
          exit(4);
        }
        /*
         * we seem to have everything we need, so without further ado
         * we return back, otherwise proceed to set the environment.
         */
#ifdef SETENV_REQUIRED
        mustsetenv = RequiresSetenv(jvmpath);
        JLI_TraceLauncher("mustsetenv: %s\n", mustsetenv ? "TRUE" : "FALSE");

        if (mustsetenv == JNI_FALSE) {
            JLI_MemFree(newargv);
            return;
        }
#else
        JLI_MemFree(newargv);
        return;
#endif /* SETENV_REQUIRED */
      } else {  /* do the same speculatively or exit */
        JLI_ReportErrorMessage(JRE_ERROR2, wanted);
        exit(1);
      }
#ifdef SETENV_REQUIRED
        if (mustsetenv) {
            /*
             * We will set the LD_LIBRARY_PATH as follows:
             *
             *     o          $JVMPATH (directory portion only)
             *     o          $JRE/lib
             *     o          $JRE/../lib
             *
             * followed by the user's previous effective LD_LIBRARY_PATH, if
             * any.
             */

#ifdef __solaris__
            /*
             * Starting in Solaris 7, ld.so.1 supports three LD_LIBRARY_PATH
             * variables:
             *
             * 1. LD_LIBRARY_PATH -- used for 32 and 64 bit searches if
             * data-model specific variables are not set.
             *
             * 2. LD_LIBRARY_PATH_64 -- overrides and replaces LD_LIBRARY_PATH
             * for 64-bit binaries.
             * The vm uses LD_LIBRARY_PATH to set the java.library.path system
             * property.  To shield the vm from the complication of multiple
             * LD_LIBRARY_PATH variables, if the appropriate data model
             * specific variable is set, we will act as if LD_LIBRARY_PATH had
             * the value of the data model specific variant and the data model
             * specific variant will be unset.  Note that the variable for the
             * *wanted* data model must be used (if it is set), not simply the
             * current running data model.
             */

            switch (wanted) {
                case 0:
                case 64:
                    dmpath = getenv("LD_LIBRARY_PATH_64");
                    wanted = 64;
                    break;

                default:
                    JLI_ReportErrorMessage(JRE_ERROR3, __LINE__);
                    exit(1); /* unknown value in wanted */
                    break;
            }

            /*
             * If dmpath is NULL, the relevant data model specific variable is
             * not set and normal LD_LIBRARY_PATH should be used.
             */
            if (dmpath == NULL) {
                runpath = getenv("LD_LIBRARY_PATH");
            } else {
                runpath = dmpath;
            }
#else /* ! __solaris__ */
            /*
             * If not on Solaris, assume only a single LD_LIBRARY_PATH
             * variable.
             */
            runpath = getenv(LD_LIBRARY_PATH);
#endif /* __solaris__ */

            /* runpath contains current effective LD_LIBRARY_PATH setting */
<<<<<<< HEAD

            jvmpath = JLI_StringDup(jvmpath);
            new_runpath_size = ((runpath != NULL) ? JLI_StrLen(runpath) : 0) +
                    2 * JLI_StrLen(jrepath) +
#ifdef AIX
                    /* On AIX we additionally need 'jli' in the path because ld doesn't support $ORIGIN. */
                    JLI_StrLen(jrepath) + JLI_StrLen("/lib//jli:") +
=======
            { /* New scope to declare local variable */
              char *new_jvmpath = JLI_StringDup(jvmpath);
              new_runpath_size = ((runpath != NULL) ? JLI_StrLen(runpath) : 0) +
                      2 * JLI_StrLen(jrepath) + 2 * JLI_StrLen(arch) +
#ifdef AIX
                      /* On AIX we additionally need 'jli' in the path because ld doesn't support $ORIGIN. */
                      JLI_StrLen(jrepath) + JLI_StrLen(arch) + JLI_StrLen("/lib//jli:") +
>>>>>>> 1a652df6
#endif
                      JLI_StrLen(new_jvmpath) + 52;
              new_runpath = JLI_MemAlloc(new_runpath_size);
              newpath = new_runpath + JLI_StrLen(LD_LIBRARY_PATH "=");


              /*
               * Create desired LD_LIBRARY_PATH value for target data model.
               */
              {
                /* remove the name of the .so from the JVM path */
                lastslash = JLI_StrRChr(new_jvmpath, '/');
                if (lastslash)
                    *lastslash = '\0';

                sprintf(new_runpath, LD_LIBRARY_PATH "="
                        "%s:"
                        "%s/lib:"
#ifdef AIX
                        "%s/lib/jli:" /* Needed on AIX because ld doesn't support $ORIGIN. */
#endif
<<<<<<< HEAD
                        "%s/../lib",
                        jvmpath,
                        jrepath,
=======
                        "%s/../lib/%s",
                        new_jvmpath,
                        jrepath, arch,
>>>>>>> 1a652df6
#ifdef AIX
                        jrepath,
#endif
                        jrepath
                        );

                JLI_MemFree(new_jvmpath);

                /*
                 * Check to make sure that the prefix of the current path is the
                 * desired environment variable setting, though the RequiresSetenv
                 * checks if the desired runpath exists, this logic does a more
                 * comprehensive check.
                 */
                if (runpath != NULL &&
                        JLI_StrNCmp(newpath, runpath, JLI_StrLen(newpath)) == 0 &&
                        (runpath[JLI_StrLen(newpath)] == 0 || runpath[JLI_StrLen(newpath)] == ':') &&
                        (running == wanted) /* data model does not have to be changed */
#ifdef __solaris__
                        && (dmpath == NULL) /* data model specific variables not set  */
#endif /* __solaris__ */
                        ) {
                    JLI_MemFree(newargv);
                    JLI_MemFree(new_runpath);
                    return;
                }
              }
            }

            /*
             * Place the desired environment setting onto the prefix of
             * LD_LIBRARY_PATH.  Note that this prevents any possible infinite
             * loop of execv() because we test for the prefix, above.
             */
            if (runpath != 0) {
                /* ensure storage for runpath + colon + NULL */
                if ((JLI_StrLen(runpath) + 1 + 1) > new_runpath_size) {
                    JLI_ReportErrorMessageSys(JRE_ERROR11);
                    exit(1);
                }
                JLI_StrCat(new_runpath, ":");
                JLI_StrCat(new_runpath, runpath);
            }

            if (putenv(new_runpath) != 0) {
                exit(1); /* problem allocating memory; LD_LIBRARY_PATH not set
                    properly */
            }

            /*
             * Unix systems document that they look at LD_LIBRARY_PATH only
             * once at startup, so we have to re-exec the current executable
             * to get the changed environment variable to have an effect.
             */

#ifdef __solaris__
            /*
             * If dmpath is not NULL, remove the data model specific string
             * in the environment for the exec'ed child.
             */
            if (dmpath != NULL)
                (void)UnsetEnv("LD_LIBRARY_PATH_64");
#endif /* __solaris */

            newenvp = environ;
        }
#endif /* SETENV_REQUIRED */
        {
            char *newexec = execname;
            JLI_TraceLauncher("TRACER_MARKER:About to EXEC\n");
            (void) fflush(stdout);
            (void) fflush(stderr);
#ifdef SETENV_REQUIRED
            if (mustsetenv) {
                execve(newexec, argv, newenvp);
            } else {
                execv(newexec, argv);
            }
#else /* !SETENV_REQUIRED */
            execv(newexec, argv);
#endif /* SETENV_REQUIRED */
            JLI_ReportErrorMessageSys(JRE_ERROR4, newexec);
        }
        exit(1);
    }
}

/*
 * On Solaris VM choosing is done by the launcher (java.c),
 * bitsWanted is used by MacOSX,  on Solaris and Linux this.
 * parameter is unused.
 */
static jboolean
GetJVMPath(const char *jrepath, const char *jvmtype,
           char *jvmpath, jint jvmpathsize, int bitsWanted)
{
    struct stat s;

    if (JLI_StrChr(jvmtype, '/')) {
        JLI_Snprintf(jvmpath, jvmpathsize, "%s/" JVM_DLL, jvmtype);
    } else {
        JLI_Snprintf(jvmpath, jvmpathsize, "%s/lib/%s/" JVM_DLL, jrepath, jvmtype);
    }

    JLI_TraceLauncher("Does `%s' exist ... ", jvmpath);

    if (stat(jvmpath, &s) == 0) {
        JLI_TraceLauncher("yes.\n");
        return JNI_TRUE;
    } else {
        JLI_TraceLauncher("no.\n");
        return JNI_FALSE;
    }
}

/*
 * Find path to JRE based on .exe's location or registry settings.
 */
static jboolean
GetJREPath(char *path, jint pathsize, jboolean speculative)
{
    char libjava[MAXPATHLEN];
    struct stat s;

    if (GetApplicationHome(path, pathsize)) {
        /* Is JRE co-located with the application? */
        JLI_Snprintf(libjava, sizeof(libjava), "%s/lib/" JAVA_DLL, path);
        if (access(libjava, F_OK) == 0) {
            JLI_TraceLauncher("JRE path is %s\n", path);
            return JNI_TRUE;
        }
        /* ensure storage for path + /jre + NULL */
        if ((JLI_StrLen(path) + 4  + 1) > (size_t) pathsize) {
            JLI_TraceLauncher("Insufficient space to store JRE path\n");
            return JNI_FALSE;
        }
        /* Does the app ship a private JRE in <apphome>/jre directory? */
        JLI_Snprintf(libjava, sizeof(libjava), "%s/jre/lib/" JAVA_DLL, path);
        if (access(libjava, F_OK) == 0) {
            JLI_StrCat(path, "/jre");
            JLI_TraceLauncher("JRE path is %s\n", path);
            return JNI_TRUE;
        }
    }

    if (GetApplicationHomeFromDll(path, pathsize)) {
        JLI_Snprintf(libjava, sizeof(libjava), "%s/lib/" JAVA_DLL, path);
        if (stat(libjava, &s) == 0) {
            JLI_TraceLauncher("JRE path is %s\n", path);
            return JNI_TRUE;
        }
    }

    if (!speculative)
      JLI_ReportErrorMessage(JRE_ERROR8 JAVA_DLL);
    return JNI_FALSE;
}

jboolean
LoadJavaVM(const char *jvmpath, InvocationFunctions *ifn)
{
    void *libjvm;

    JLI_TraceLauncher("JVM path is %s\n", jvmpath);

    libjvm = dlopen(jvmpath, RTLD_NOW + RTLD_GLOBAL);
    if (libjvm == NULL) {
#if defined(__solaris__) && defined(__sparc) && !defined(_LP64) /* i.e. 32-bit sparc */
      FILE * fp;
      Elf32_Ehdr elf_head;
      int count;
      int location;

      fp = fopen(jvmpath, "r");
      if (fp == NULL) {
        JLI_ReportErrorMessage(DLL_ERROR2, jvmpath, dlerror());
        return JNI_FALSE;
      }

      /* read in elf header */
      count = fread((void*)(&elf_head), sizeof(Elf32_Ehdr), 1, fp);
      fclose(fp);
      if (count < 1) {
        JLI_ReportErrorMessage(DLL_ERROR2, jvmpath, dlerror());
        return JNI_FALSE;
      }

      /*
       * Check for running a server vm (compiled with -xarch=v8plus)
       * on a stock v8 processor.  In this case, the machine type in
       * the elf header would not be included the architecture list
       * provided by the isalist command, which is turn is gotten from
       * sysinfo.  This case cannot occur on 64-bit hardware and thus
       * does not have to be checked for in binaries with an LP64 data
       * model.
       */
      if (elf_head.e_machine == EM_SPARC32PLUS) {
        char buf[257];  /* recommended buffer size from sysinfo man
                           page */
        long length;
        char* location;

        length = sysinfo(SI_ISALIST, buf, 257);
        if (length > 0) {
            location = JLI_StrStr(buf, "sparcv8plus ");
          if (location == NULL) {
            JLI_ReportErrorMessage(JVM_ERROR3);
            return JNI_FALSE;
          }
        }
      }
#endif
        JLI_ReportErrorMessage(DLL_ERROR1, __LINE__);
        JLI_ReportErrorMessage(DLL_ERROR2, jvmpath, dlerror());
        return JNI_FALSE;
    }

    ifn->CreateJavaVM = (CreateJavaVM_t)
        dlsym(libjvm, "JNI_CreateJavaVM");
    if (ifn->CreateJavaVM == NULL) {
        JLI_ReportErrorMessage(DLL_ERROR2, jvmpath, dlerror());
        return JNI_FALSE;
    }

    ifn->GetDefaultJavaVMInitArgs = (GetDefaultJavaVMInitArgs_t)
        dlsym(libjvm, "JNI_GetDefaultJavaVMInitArgs");
    if (ifn->GetDefaultJavaVMInitArgs == NULL) {
        JLI_ReportErrorMessage(DLL_ERROR2, jvmpath, dlerror());
        return JNI_FALSE;
    }

    ifn->GetCreatedJavaVMs = (GetCreatedJavaVMs_t)
        dlsym(libjvm, "JNI_GetCreatedJavaVMs");
    if (ifn->GetCreatedJavaVMs == NULL) {
        JLI_ReportErrorMessage(DLL_ERROR2, jvmpath, dlerror());
        return JNI_FALSE;
    }

    return JNI_TRUE;
}

/*
 * Compute the name of the executable
 *
 * In order to re-exec securely we need the absolute path of the
 * executable. On Solaris getexecname(3c) may not return an absolute
 * path so we use dladdr to get the filename of the executable and
 * then use realpath to derive an absolute path. From Solaris 9
 * onwards the filename returned in DL_info structure from dladdr is
 * an absolute pathname so technically realpath isn't required.
 * On Linux we read the executable name from /proc/self/exe.
 * As a fallback, and for platforms other than Solaris and Linux,
 * we use FindExecName to compute the executable name.
 */
const char*
SetExecname(char **argv)
{
    char* exec_path = NULL;
#if defined(__solaris__)
    {
        Dl_info dlinfo;
        int (*fptr)();

        fptr = (int (*)())dlsym(RTLD_DEFAULT, "main");
        if (fptr == NULL) {
            JLI_ReportErrorMessage(DLL_ERROR3, dlerror());
            return JNI_FALSE;
        }

        if (dladdr((void*)fptr, &dlinfo)) {
            char *resolved = (char*)JLI_MemAlloc(PATH_MAX+1);
            if (resolved != NULL) {
                exec_path = realpath(dlinfo.dli_fname, resolved);
                if (exec_path == NULL) {
                    JLI_MemFree(resolved);
                }
            }
        }
    }
#elif defined(__linux__)
    {
        const char* self = "/proc/self/exe";
        char buf[PATH_MAX+1];
        int len = readlink(self, buf, PATH_MAX);
        if (len >= 0) {
            buf[len] = '\0';            /* readlink(2) doesn't NUL terminate */
            exec_path = JLI_StringDup(buf);
        }
    }
#else /* !__solaris__ && !__linux__ */
    {
        /* Not implemented */
    }
#endif

    if (exec_path == NULL) {
        exec_path = FindExecName(argv[0]);
    }
    execname = exec_path;
    return exec_path;
}

/* --- Splash Screen shared library support --- */
static const char* SPLASHSCREEN_SO = JNI_LIB_NAME("splashscreen");
static void* hSplashLib = NULL;

void* SplashProcAddress(const char* name) {
    if (!hSplashLib) {
        int ret;
        char jrePath[MAXPATHLEN];
        char splashPath[MAXPATHLEN];

        if (!GetJREPath(jrePath, sizeof(jrePath), JNI_FALSE)) {
            JLI_ReportErrorMessage(JRE_ERROR1);
            return NULL;
        }
        ret = JLI_Snprintf(splashPath, sizeof(splashPath), "%s/lib/%s",
                     jrePath, SPLASHSCREEN_SO);

        if (ret >= (int) sizeof(splashPath)) {
            JLI_ReportErrorMessage(JRE_ERROR11);
            return NULL;
        }
        if (ret < 0) {
            JLI_ReportErrorMessage(JRE_ERROR13);
            return NULL;
        }
        hSplashLib = dlopen(splashPath, RTLD_LAZY | RTLD_GLOBAL);
        JLI_TraceLauncher("Info: loaded %s\n", splashPath);
    }
    if (hSplashLib) {
        void* sym = dlsym(hSplashLib, name);
        return sym;
    } else {
        return NULL;
    }
}

void SplashFreeLibrary() {
    if (hSplashLib) {
        dlclose(hSplashLib);
        hSplashLib = NULL;
    }
}

/*
 * Block current thread and continue execution in a new thread
 */
int
ContinueInNewThread0(int (JNICALL *continuation)(void *), jlong stack_size, void * args) {
    int rslt;
#ifndef __solaris__
    pthread_t tid;
    pthread_attr_t attr;
    pthread_attr_init(&attr);
    pthread_attr_setdetachstate(&attr, PTHREAD_CREATE_JOINABLE);

    if (stack_size > 0) {
      pthread_attr_setstacksize(&attr, stack_size);
    }

    if (pthread_create(&tid, &attr, (void *(*)(void*))continuation, (void*)args) == 0) {
      void * tmp;
      pthread_join(tid, &tmp);
      rslt = (int)(intptr_t)tmp;
    } else {
     /*
      * Continue execution in current thread if for some reason (e.g. out of
      * memory/LWP)  a new thread can't be created. This will likely fail
      * later in continuation as JNI_CreateJavaVM needs to create quite a
      * few new threads, anyway, just give it a try..
      */
      rslt = continuation(args);
    }

    pthread_attr_destroy(&attr);
#else /* __solaris__ */
    thread_t tid;
    long flags = 0;
    if (thr_create(NULL, stack_size, (void *(*)(void *))continuation, args, flags, &tid) == 0) {
      void * tmp;
      thr_join(tid, NULL, &tmp);
      rslt = (int)(intptr_t)tmp;
    } else {
      /* See above. Continue in current thread if thr_create() failed */
      rslt = continuation(args);
    }
#endif /* !__solaris__ */
    return rslt;
}

/* Coarse estimation of number of digits assuming the worst case is a 64-bit pid. */
#define MAX_PID_STR_SZ   20

void SetJavaLauncherPlatformProps() {
   /* Linux only */
#ifdef __linux__
    const char *substr = "-Dsun.java.launcher.pid=";
    char *pid_prop_str = (char *)JLI_MemAlloc(JLI_StrLen(substr) + MAX_PID_STR_SZ + 1);
    sprintf(pid_prop_str, "%s%d", substr, getpid());
    AddOption(pid_prop_str, NULL);
#endif /* __linux__ */
}

int
JVMInit(InvocationFunctions* ifn, jlong threadStackSize,
        int argc, char **argv,
        int mode, char *what, int ret)
{
    ShowSplashScreen();
    return ContinueInNewThread(ifn, threadStackSize, argc, argv, mode, what, ret);
}

void
PostJVMInit(JNIEnv *env, jclass mainClass, JavaVM *vm)
{
    // stubbed out for windows and *nixes.
}

void
RegisterThread()
{
    // stubbed out for windows and *nixes.
}

/*
 * on unix, we return a false to indicate this option is not applicable
 */
jboolean
ProcessPlatformOption(const char *arg)
{
    return JNI_FALSE;
}<|MERGE_RESOLUTION|>--- conflicted
+++ resolved
@@ -508,23 +508,13 @@
 #endif /* __solaris__ */
 
             /* runpath contains current effective LD_LIBRARY_PATH setting */
-<<<<<<< HEAD
-
-            jvmpath = JLI_StringDup(jvmpath);
-            new_runpath_size = ((runpath != NULL) ? JLI_StrLen(runpath) : 0) +
-                    2 * JLI_StrLen(jrepath) +
-#ifdef AIX
-                    /* On AIX we additionally need 'jli' in the path because ld doesn't support $ORIGIN. */
-                    JLI_StrLen(jrepath) + JLI_StrLen("/lib//jli:") +
-=======
             { /* New scope to declare local variable */
               char *new_jvmpath = JLI_StringDup(jvmpath);
               new_runpath_size = ((runpath != NULL) ? JLI_StrLen(runpath) : 0) +
-                      2 * JLI_StrLen(jrepath) + 2 * JLI_StrLen(arch) +
+                      2 * JLI_StrLen(jrepath) +
 #ifdef AIX
                       /* On AIX we additionally need 'jli' in the path because ld doesn't support $ORIGIN. */
-                      JLI_StrLen(jrepath) + JLI_StrLen(arch) + JLI_StrLen("/lib//jli:") +
->>>>>>> 1a652df6
+                      JLI_StrLen(jrepath) + JLI_StrLen("/lib//jli:") +
 #endif
                       JLI_StrLen(new_jvmpath) + 52;
               new_runpath = JLI_MemAlloc(new_runpath_size);
@@ -546,15 +536,9 @@
 #ifdef AIX
                         "%s/lib/jli:" /* Needed on AIX because ld doesn't support $ORIGIN. */
 #endif
-<<<<<<< HEAD
                         "%s/../lib",
-                        jvmpath,
+                        new_jvmpath,
                         jrepath,
-=======
-                        "%s/../lib/%s",
-                        new_jvmpath,
-                        jrepath, arch,
->>>>>>> 1a652df6
 #ifdef AIX
                         jrepath,
 #endif
