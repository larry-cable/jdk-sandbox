--- conflicted
+++ resolved
@@ -69,12 +69,8 @@
   BUILD_JDK_JTREG_EXCLUDE += exerevokeall.c
   ifeq ($(call isTargetOs, linux), true)
     BUILD_JDK_JTREG_LIBRARIES_LIBS_libInheritedChannel := -ljava
-<<<<<<< HEAD
     BUILD_JDK_JTREG_LIBRARIES_LIBS_libRsocketTest := -ljava -ldl
-  else ifeq ($(OPENJDK_TARGET_OS), solaris)
-=======
   else ifeq ($(call isTargetOs, solaris), true)
->>>>>>> f1332640
     BUILD_JDK_JTREG_LIBRARIES_LIBS_libInheritedChannel := -ljava -lsocket -lnsl
   endif
   BUILD_JDK_JTREG_EXECUTABLES_LIBS_exeJliLaunchTest := -ljli
