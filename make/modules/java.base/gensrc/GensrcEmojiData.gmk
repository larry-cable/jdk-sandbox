--- conflicted
+++ resolved
@@ -40,10 +40,6 @@
 		$(UNICODEDATA) \
 		$(GENSRC_EMOJIDATA)
 
-<<<<<<< HEAD
 $(GENSRC_EMOJIDATA): $(BUILD_TOOLS_JDK)
 
-TARGETS += $(GENSRC_EMOJIDATA)
-=======
-TARGETS += $(GENSRC_EMOJIDATA)
->>>>>>> ee2e61d7
+TARGETS += $(GENSRC_EMOJIDATA)