--- conflicted
+++ resolved
@@ -86,14 +86,9 @@
     CFLAGS_linux := -fPIC, \
     CFLAGS_solaris := -KPIC, \
     CFLAGS_macosx := -fPIC, \
-<<<<<<< HEAD
+    DISABLED_WARNINGS_clang := format-nonliteral, \
     DISABLED_WARNINGS_solstudio := wunreachable, \
-    LDFLAGS := $(UNPACKEXE_ZIPOBJS) \
-        $(LDFLAGS_JDKEXE) $(LDFLAGS_CXX_JDK) \
-=======
-    DISABLED_WARNINGS_clang := format-nonliteral, \
     LDFLAGS := $(LDFLAGS_JDKEXE) $(LDFLAGS_CXX_JDK) \
->>>>>>> 6147018a
         $(call SET_SHARED_LIBRARY_ORIGIN), \
     LIBS := $(UNPACKEXE_LIBS) $(LIBCXX), \
     OBJECT_DIR := $(SUPPORT_OUTPUTDIR)/native/$(MODULE)/unpackexe, \
