#
# Copyright (c) 2011, 2018, Oracle and/or its affiliates. All rights reserved.
# DO NOT ALTER OR REMOVE COPYRIGHT NOTICES OR THIS FILE HEADER.
#
# This code is free software; you can redistribute it and/or modify it
# under the terms of the GNU General Public License version 2 only, as
# published by the Free Software Foundation.  Oracle designates this
# particular file as subject to the "Classpath" exception as provided
# by Oracle in the LICENSE file that accompanied this code.
#
# This code is distributed in the hope that it will be useful, but WITHOUT
# ANY WARRANTY; without even the implied warranty of MERCHANTABILITY or
# FITNESS FOR A PARTICULAR PURPOSE.  See the GNU General Public License
# version 2 for more details (a copy is included in the LICENSE file that
# accompanied this code).
#
# You should have received a copy of the GNU General Public License version
# 2 along with this work; if not, write to the Free Software Foundation,
# Inc., 51 Franklin St, Fifth Floor, Boston, MA 02110-1301 USA.
#
# Please contact Oracle, 500 Oracle Parkway, Redwood Shores, CA 94065 USA
# or visit www.oracle.com if you need additional information or have any
# questions.
#

###############################################################################
# Create a function/macro that takes a series of named arguments. The call is
# similar to AC_DEFUN, but the setup of the function looks like this:
# BASIC_DEFUN_NAMED([MYFUNC], [FOO *BAR], [$@], [
# ... do something
#   AC_MSG_NOTICE([Value of BAR is ARG_BAR])
# ])
# A star (*) in front of a named argument means that it is required and it's
# presence will be verified. To pass e.g. the first value as a normal indexed
# argument, use [m4_shift($@)] as the third argument instead of [$@]. These
# arguments are referenced in the function by their name prefixed by ARG_, e.g.
# "ARG_FOO".
#
# The generated function can be called like this:
# MYFUNC(FOO: [foo-val],
#     BAR: [
#         $ECHO hello world
#     ])
# Note that the argument value must start on the same line as the argument name.
#
# Argument 1: Name of the function to define
# Argument 2: List of legal named arguments, with a * prefix for required arguments
# Argument 3: Argument array to treat as named, typically $@
# Argument 4: The main function body
AC_DEFUN([BASIC_DEFUN_NAMED],
[
  AC_DEFUN($1, [
    m4_foreach(arg, m4_split($2), [
      m4_if(m4_bregexp(arg, [^\*]), -1,
        [
          m4_set_add(legal_named_args, arg)
        ],
        [
          m4_set_add(legal_named_args, m4_substr(arg, 1))
          m4_set_add(required_named_args, m4_substr(arg, 1))
        ]
      )
    ])

    m4_foreach([arg], [$3], [
      m4_define(arg_name, m4_substr(arg, 0, m4_bregexp(arg, [: ])))
      m4_set_contains(legal_named_args, arg_name, [],[AC_MSG_ERROR([Internal error: arg_name is not a valid named argument to [$1]. Valid arguments are 'm4_set_contents(legal_named_args, [ ])'.])])
      m4_set_remove(required_named_args, arg_name)
      m4_set_remove(legal_named_args, arg_name)
      m4_pushdef([ARG_][]arg_name, m4_substr(arg, m4_incr(m4_incr(m4_bregexp(arg, [: ])))))
      m4_set_add(defined_args, arg_name)
      m4_undefine([arg_name])
    ])
    m4_set_empty(required_named_args, [], [
      AC_MSG_ERROR([Internal error: Required named arguments are missing for [$1]. Missing arguments: 'm4_set_contents(required_named_args, [ ])'])
    ])
    m4_foreach([arg], m4_indir([m4_dquote]m4_set_listc([legal_named_args])), [
      m4_pushdef([ARG_][]arg, [])
      m4_set_add(defined_args, arg)
    ])
    m4_set_delete(legal_named_args)
    m4_set_delete(required_named_args)

    # Execute function body
    $4

    m4_foreach([arg], m4_indir([m4_dquote]m4_set_listc([defined_args])), [
      m4_popdef([ARG_][]arg)
    ])

    m4_set_delete(defined_args)
  ])
])

###############################################################################
# Check if a list of space-separated words are selected only from a list of
# space-separated legal words. Typical use is to see if a user-specified
# set of words is selected from a set of legal words.
#
# Sets the specified variable to list of non-matching (offending) words, or to
# the empty string if all words are matching the legal set.
#
# $1: result variable name
# $2: list of values to check
# $3: list of legal values
AC_DEFUN([BASIC_GET_NON_MATCHING_VALUES],
[
  # grep filter function inspired by a comment to http://stackoverflow.com/a/1617326
  # Notice that the original variant fails on SLES 10 and 11
  # Some grep versions (at least bsd) behaves strangely on the base case with
  # no legal_values, so make it explicit.
  values_to_check=`$ECHO $2 | $TR ' ' '\n'`
  legal_values=`$ECHO $3 | $TR ' ' '\n'`
  if test -z "$legal_values"; then
    $1="$2"
  else
    result=`$GREP -Fvx "$legal_values" <<< "$values_to_check" | $GREP -v '^$'`
    $1=${result//$'\n'/ }
  fi
])

###############################################################################
# Check if a list of space-separated words contains any word(s) from a list of
# space-separated illegal words. Typical use is to see if a user-specified
# set of words contains any from a set of illegal words.
#
# Sets the specified variable to list of matching illegal words, or to
# the empty string if no words are matching the illegal set.
#
# $1: result variable name
# $2: list of values to check
# $3: list of illegal values
AC_DEFUN([BASIC_GET_MATCHING_VALUES],
[
  # grep filter function inspired by a comment to http://stackoverflow.com/a/1617326
  # Notice that the original variant fails on SLES 10 and 11
  # Some grep versions (at least bsd) behaves strangely on the base case with
  # no legal_values, so make it explicit.
  values_to_check=`$ECHO $2 | $TR ' ' '\n'`
  illegal_values=`$ECHO $3 | $TR ' ' '\n'`
  if test -z "$illegal_values"; then
    $1=""
  else
    result=`$GREP -Fx "$illegal_values" <<< "$values_to_check" | $GREP -v '^$'`
    $1=${result//$'\n'/ }
  fi
])

###############################################################################
# Sort a space-separated list, and remove duplicates.
#
# Sets the specified variable to the resulting list.
#
# $1: result variable name
# $2: list of values to sort
AC_DEFUN([BASIC_SORT_LIST],
[
  values_to_sort=`$ECHO $2 | $TR ' ' '\n'`
  result=`$SORT -u <<< "$values_to_sort" | $GREP -v '^$'`
  $1=${result//$'\n'/ }
])

###############################################################################
# Test if $1 is a valid argument to $3 (often is $JAVA passed as $3)
# If so, then append $1 to $2 \
# Also set JVM_ARG_OK to true/false depending on outcome.
AC_DEFUN([ADD_JVM_ARG_IF_OK],
[
  $ECHO "Check if jvm arg is ok: $1" >&AS_MESSAGE_LOG_FD
  $ECHO "Command: $3 $1 -version" >&AS_MESSAGE_LOG_FD
  OUTPUT=`$3 $1 $USER_BOOT_JDK_OPTIONS -version 2>&1`
  FOUND_WARN=`$ECHO "$OUTPUT" | $GREP -i warn`
  FOUND_VERSION=`$ECHO $OUTPUT | $GREP " version \""`
  if test "x$FOUND_VERSION" != x && test "x$FOUND_WARN" = x; then
    $2="[$]$2 $1"
    JVM_ARG_OK=true
  else
    $ECHO "Arg failed:" >&AS_MESSAGE_LOG_FD
    $ECHO "$OUTPUT" >&AS_MESSAGE_LOG_FD
    JVM_ARG_OK=false
  fi
])

# Appends a string to a path variable, only adding the : when needed.
AC_DEFUN([BASIC_APPEND_TO_PATH],
[
  if test "x$2" != x; then
    if test "x[$]$1" = x; then
      $1="$2"
    else
      $1="[$]$1:$2"
    fi
  fi
])

# Prepends a string to a path variable, only adding the : when needed.
AC_DEFUN([BASIC_PREPEND_TO_PATH],
[
  if test "x$2" != x; then
    if test "x[$]$1" = x; then
      $1="$2"
    else
      $1="$2:[$]$1"
    fi
  fi
])

###############################################################################
# This will make sure the given variable points to a full and proper
# path. This means:
# 1) There will be no spaces in the path. On unix platforms,
#    spaces in the path will result in an error. On Windows,
#    the path will be rewritten using short-style to be space-free.
# 2) The path will be absolute, and it will be in unix-style (on
#     cygwin).
# $1: The name of the variable to fix
AC_DEFUN([BASIC_FIXUP_PATH],
[
  # Only process if variable expands to non-empty

  if test "x[$]$1" != x; then
    if test "x$OPENJDK_BUILD_OS_ENV" = "xwindows.cygwin"; then
      BASIC_FIXUP_PATH_CYGWIN($1)
    elif test "x$OPENJDK_BUILD_OS_ENV" = "xwindows.msys"; then
      BASIC_FIXUP_PATH_MSYS($1)
    elif test "x$OPENJDK_BUILD_OS_ENV" = "xwindows.wsl"; then
      BASIC_FIXUP_PATH_WSL($1)
    else
      # We're on a unix platform. Hooray! :)
      path="[$]$1"
      has_space=`$ECHO "$path" | $GREP " "`
      if test "x$has_space" != x; then
        AC_MSG_NOTICE([The path of $1, which resolves as "$path", is invalid.])
        AC_MSG_ERROR([Spaces are not allowed in this path.])
      fi

      # Use eval to expand a potential ~
      eval path="$path"
      if test ! -f "$path" && test ! -d "$path"; then
        AC_MSG_ERROR([The path of $1, which resolves as "$path", is not found.])
      fi

      if test -d "$path"; then
        $1="`cd "$path"; $THEPWDCMD -L`"
      else
        dir="`$DIRNAME "$path"`"
        base="`$BASENAME "$path"`"
        $1="`cd "$dir"; $THEPWDCMD -L`/$base"
      fi
    fi
  fi
])

###############################################################################
# This will make sure the given variable points to a executable
# with a full and proper path. This means:
# 1) There will be no spaces in the path. On unix platforms,
#    spaces in the path will result in an error. On Windows,
#    the path will be rewritten using short-style to be space-free.
# 2) The path will be absolute, and it will be in unix-style (on
#     cygwin).
# Any arguments given to the executable is preserved.
# If the input variable does not have a directory specification, then
# it need to be in the PATH.
# $1: The name of the variable to fix
AC_DEFUN([BASIC_FIXUP_EXECUTABLE],
[
  # Only process if variable expands to non-empty

  if test "x[$]$1" != x; then
    if test "x$OPENJDK_BUILD_OS_ENV" = "xwindows.cygwin"; then
      BASIC_FIXUP_EXECUTABLE_CYGWIN($1)
    elif test "x$OPENJDK_BUILD_OS_ENV" = "xwindows.msys"; then
      BASIC_FIXUP_EXECUTABLE_MSYS($1)
    elif test "x$OPENJDK_BUILD_OS_ENV" = "xwindows.wsl"; then
      BASIC_FIXUP_EXECUTABLE_WSL($1)
    else
      # We're on a unix platform. Hooray! :)
      # First separate the path from the arguments. This will split at the first
      # space.
      complete="[$]$1"
      path="${complete%% *}"
      tmp="$complete EOL"
      arguments="${tmp#* }"

      # Cannot rely on the command "which" here since it doesn't always work.
      is_absolute_path=`$ECHO "$path" | $GREP ^/`
      if test -z "$is_absolute_path"; then
        # Path to executable is not absolute. Find it.
        IFS_save="$IFS"
        IFS=:
        for p in $PATH; do
          if test -f "$p/$path" && test -x "$p/$path"; then
            new_path="$p/$path"
            break
          fi
        done
        IFS="$IFS_save"
      else
        # This is an absolute path, we can use it without further modifications.
        new_path="$path"
      fi

      if test "x$new_path" = x; then
        AC_MSG_NOTICE([The path of $1, which resolves as "$complete", is not found.])
        has_space=`$ECHO "$complete" | $GREP " "`
        if test "x$has_space" != x; then
          AC_MSG_NOTICE([This might be caused by spaces in the path, which is not allowed.])
        fi
        AC_MSG_ERROR([Cannot locate the the path of $1])
      fi
    fi

    # Now join together the path and the arguments once again
    if test "x$arguments" != xEOL; then
      new_complete="$new_path ${arguments% *}"
    else
      new_complete="$new_path"
    fi

    if test "x$complete" != "x$new_complete"; then
      $1="$new_complete"
      AC_MSG_NOTICE([Rewriting $1 to "$new_complete"])
    fi
  fi
])

###############################################################################
AC_DEFUN([BASIC_REMOVE_SYMBOLIC_LINKS],
[
  if test "x$OPENJDK_BUILD_OS" != xwindows; then
    # Follow a chain of symbolic links. Use readlink
    # where it exists, else fall back to horribly
    # complicated shell code.
    if test "x$READLINK_TESTED" != yes; then
      # On MacOSX there is a readlink tool with a different
      # purpose than the GNU readlink tool. Check the found readlink.
      READLINK_ISGNU=`$READLINK --version 2>&1 | $GREP GNU`
      # If READLINK_ISGNU is empty, then it's a non-GNU readlink. Don't use it.
      READLINK_TESTED=yes
    fi

    if test "x$READLINK" != x && test "x$READLINK_ISGNU" != x; then
      $1=`$READLINK -f [$]$1`
    else
      # Save the current directory for restoring afterwards
      STARTDIR=$PWD
      COUNTER=0
      sym_link_dir=`$DIRNAME [$]$1`
      sym_link_file=`$BASENAME [$]$1`
      cd $sym_link_dir
      # Use -P flag to resolve symlinks in directories.
      cd `$THEPWDCMD -P`
      sym_link_dir=`$THEPWDCMD -P`
      # Resolve file symlinks
      while test $COUNTER -lt 20; do
        ISLINK=`$LS -l $sym_link_dir/$sym_link_file | $GREP '\->' | $SED -e 's/.*-> \(.*\)/\1/'`
        if test "x$ISLINK" == x; then
          # This is not a symbolic link! We are done!
          break
        fi
        # Again resolve directory symlinks since the target of the just found
        # link could be in a different directory
        cd `$DIRNAME $ISLINK`
        sym_link_dir=`$THEPWDCMD -P`
        sym_link_file=`$BASENAME $ISLINK`
        let COUNTER=COUNTER+1
      done
      cd $STARTDIR
      $1=$sym_link_dir/$sym_link_file
    fi
  fi
])

###############################################################################
# Register a --with argument but mark it as deprecated
# $1: The name of the with argument to deprecate, not including --with-
AC_DEFUN([BASIC_DEPRECATED_ARG_WITH],
[
  AC_ARG_WITH($1, [AS_HELP_STRING([--with-$1],
      [Deprecated. Option is kept for backwards compatibility and is ignored])],
      [AC_MSG_WARN([Option --with-$1 is deprecated and will be ignored.])])
])

###############################################################################
# Register a --enable argument but mark it as deprecated
# $1: The name of the with argument to deprecate, not including --enable-
# $2: The name of the argument to deprecate, in shell variable style (i.e. with _ instead of -)
# $3: Messages to user.
AC_DEFUN([BASIC_DEPRECATED_ARG_ENABLE],
[
  AC_ARG_ENABLE($1, [AS_HELP_STRING([--enable-$1],
      [Deprecated. Option is kept for backwards compatibility and is ignored])])
  if test "x$enable_$2" != x; then
    AC_MSG_WARN([Option --enable-$1 is deprecated and will be ignored.])

    if test "x$3" != x; then
      AC_MSG_WARN([$3])
    fi

  fi
])

###############################################################################
AC_DEFUN_ONCE([BASIC_INIT],
[
  # Save the original command line. This is passed to us by the wrapper configure script.
  AC_SUBST(CONFIGURE_COMMAND_LINE)
  # Save the path variable before it gets changed
  ORIGINAL_PATH="$PATH"
  AC_SUBST(ORIGINAL_PATH)
  DATE_WHEN_CONFIGURED=`LANG=C date`
  AC_SUBST(DATE_WHEN_CONFIGURED)
  AC_MSG_NOTICE([Configuration created at $DATE_WHEN_CONFIGURED.])
])

###############################################################################
# Test that variable $1 denoting a program is not empty. If empty, exit with an error.
# $1: variable to check
AC_DEFUN([BASIC_CHECK_NONEMPTY],
[
  if test "x[$]$1" = x; then
    AC_MSG_ERROR([Could not find required tool for $1])
  fi
])

###############################################################################
# Check that there are no unprocessed overridden variables left.
# If so, they are an incorrect argument and we will exit with an error.
AC_DEFUN([BASIC_CHECK_LEFTOVER_OVERRIDDEN],
[
  if test "x$CONFIGURE_OVERRIDDEN_VARIABLES" != x; then
    # Replace the separating ! with spaces before presenting for end user.
    unknown_variables=${CONFIGURE_OVERRIDDEN_VARIABLES//!/ }
    AC_MSG_WARN([The following variables might be unknown to configure: $unknown_variables])
  fi
])

###############################################################################
# Setup a tool for the given variable. If correctly specified by the user,
# use that value, otherwise search for the tool using the supplied code snippet.
# $1: variable to set
# $2: code snippet to call to look for the tool
# $3: code snippet to call if variable was used to find tool
AC_DEFUN([BASIC_SETUP_TOOL],
[
  # Publish this variable in the help.
  AC_ARG_VAR($1, [Override default value for $1])

  if [[ -z "${$1+x}" ]]; then
    # The variable is not set by user, try to locate tool using the code snippet
    $2
  else
    # The variable is set, but is it from the command line or the environment?

    # Try to remove the string !$1! from our list.
    try_remove_var=${CONFIGURE_OVERRIDDEN_VARIABLES//!$1!/}
    if test "x$try_remove_var" = "x$CONFIGURE_OVERRIDDEN_VARIABLES"; then
      # If it failed, the variable was not from the command line. Ignore it,
      # but warn the user (except for BASH, which is always set by the calling BASH).
      if test "x$1" != xBASH; then
        AC_MSG_WARN([Ignoring value of $1 from the environment. Use command line variables instead.])
      fi
      # Try to locate tool using the code snippet
      $2
    else
      # If it succeeded, then it was overridden by the user. We will use it
      # for the tool.

      # First remove it from the list of overridden variables, so we can test
      # for unknown variables in the end.
      CONFIGURE_OVERRIDDEN_VARIABLES="$try_remove_var"

      # Check if we try to supply an empty value
      if test "x[$]$1" = x; then
        AC_MSG_NOTICE([Setting user supplied tool $1= (no value)])
        AC_MSG_CHECKING([for $1])
        AC_MSG_RESULT([disabled])
      else
        # Check if the provided tool contains a complete path.
        tool_specified="[$]$1"
        tool_basename="${tool_specified##*/}"
        if test "x$tool_basename" = "x$tool_specified"; then
          # A command without a complete path is provided, search $PATH.
          AC_MSG_NOTICE([Will search for user supplied tool $1=$tool_basename])
          AC_PATH_PROG($1, $tool_basename)
          if test "x[$]$1" = x; then
            AC_MSG_ERROR([User supplied tool $tool_basename could not be found])
          fi
        else
          # Otherwise we believe it is a complete path. Use it as it is.
          AC_MSG_NOTICE([Will use user supplied tool $1=$tool_specified])
          AC_MSG_CHECKING([for $1])
          if test ! -x "$tool_specified"; then
            AC_MSG_RESULT([not found])
            AC_MSG_ERROR([User supplied tool $1=$tool_specified does not exist or is not executable])
          fi
          AC_MSG_RESULT([$tool_specified])
        fi
      fi
    fi
    $3
  fi
])

###############################################################################
# Call BASIC_SETUP_TOOL with AC_PATH_PROGS to locate the tool
# $1: variable to set
# $2: executable name (or list of names) to look for
# $3: [path]
AC_DEFUN([BASIC_PATH_PROGS],
[
  BASIC_SETUP_TOOL($1, [AC_PATH_PROGS($1, $2, , $3)])
])

###############################################################################
# Call BASIC_SETUP_TOOL with AC_CHECK_TOOLS to locate the tool
# $1: variable to set
# $2: executable name (or list of names) to look for
AC_DEFUN([BASIC_CHECK_TOOLS],
[
  BASIC_SETUP_TOOL($1, [AC_CHECK_TOOLS($1, $2)])
])

###############################################################################
# Like BASIC_PATH_PROGS but fails if no tool was found.
# $1: variable to set
# $2: executable name (or list of names) to look for
# $3: [path]
AC_DEFUN([BASIC_REQUIRE_PROGS],
[
  BASIC_PATH_PROGS($1, $2, , $3)
  BASIC_CHECK_NONEMPTY($1)
])

###############################################################################
# Like BASIC_SETUP_TOOL but fails if no tool was found.
# $1: variable to set
# $2: autoconf macro to call to look for the special tool
AC_DEFUN([BASIC_REQUIRE_SPECIAL],
[
  BASIC_SETUP_TOOL($1, [$2])
  BASIC_CHECK_NONEMPTY($1)
])

###############################################################################
# Setup the most fundamental tools that relies on not much else to set up,
# but is used by much of the early bootstrap code.
AC_DEFUN_ONCE([BASIC_SETUP_FUNDAMENTAL_TOOLS],
[
  # Start with tools that do not need have cross compilation support
  # and can be expected to be found in the default PATH. These tools are
  # used by configure.

  # First are all the simple required tools.
  BASIC_REQUIRE_PROGS(BASENAME, basename)
  BASIC_REQUIRE_PROGS(BASH, bash)
  BASIC_REQUIRE_PROGS(CAT, cat)
  BASIC_REQUIRE_PROGS(CHMOD, chmod)
  BASIC_REQUIRE_PROGS(CMP, cmp)
  BASIC_REQUIRE_PROGS(COMM, comm)
  BASIC_REQUIRE_PROGS(CP, cp)
  BASIC_REQUIRE_PROGS(CUT, cut)
  BASIC_REQUIRE_PROGS(DATE, date)
  BASIC_REQUIRE_PROGS(DIFF, [gdiff diff])
  BASIC_REQUIRE_PROGS(DIRNAME, dirname)
  BASIC_REQUIRE_PROGS(ECHO, echo)
  BASIC_REQUIRE_PROGS(EXPR, expr)
  BASIC_REQUIRE_PROGS(FILE, file)
  BASIC_REQUIRE_PROGS(FIND, find)
  BASIC_REQUIRE_PROGS(HEAD, head)
  BASIC_REQUIRE_PROGS(GUNZIP, gunzip)
  BASIC_REQUIRE_PROGS(GZIP, pigz gzip)
  BASIC_REQUIRE_PROGS(LN, ln)
  BASIC_REQUIRE_PROGS(LS, ls)
  # gmkdir is known to be safe for concurrent invocations with -p flag.
  BASIC_REQUIRE_PROGS(MKDIR, [gmkdir mkdir])
  BASIC_REQUIRE_PROGS(MKTEMP, mktemp)
  BASIC_REQUIRE_PROGS(MV, mv)
  BASIC_REQUIRE_PROGS(NAWK, [nawk gawk awk])
  BASIC_REQUIRE_PROGS(PRINTF, printf)
  BASIC_REQUIRE_PROGS(READLINK, [greadlink readlink])
  BASIC_REQUIRE_PROGS(RM, rm)
  BASIC_REQUIRE_PROGS(RMDIR, rmdir)
  BASIC_REQUIRE_PROGS(SH, sh)
  BASIC_REQUIRE_PROGS(SORT, sort)
  BASIC_REQUIRE_PROGS(TAIL, tail)
  BASIC_REQUIRE_PROGS(TAR, gtar tar)
  BASIC_REQUIRE_PROGS(TEE, tee)
  BASIC_REQUIRE_PROGS(TOUCH, touch)
  BASIC_REQUIRE_PROGS(TR, tr)
  BASIC_REQUIRE_PROGS(UNAME, uname)
  BASIC_REQUIRE_PROGS(UNIQ, uniq)
  BASIC_REQUIRE_PROGS(WC, wc)
  BASIC_REQUIRE_PROGS(WHICH, which)
  BASIC_REQUIRE_PROGS(XARGS, xargs)

  # Then required tools that require some special treatment.
  BASIC_REQUIRE_SPECIAL(AWK, [AC_PROG_AWK])
  BASIC_REQUIRE_SPECIAL(GREP, [AC_PROG_GREP])
  BASIC_REQUIRE_SPECIAL(EGREP, [AC_PROG_EGREP])
  BASIC_REQUIRE_SPECIAL(FGREP, [AC_PROG_FGREP])
  BASIC_REQUIRE_SPECIAL(SED, [AC_PROG_SED])

  # Always force rm.
  RM="$RM -f"

  # pwd behaves differently on various platforms and some don't support the -L flag.
  # Always use the bash builtin pwd to get uniform behavior.
  THEPWDCMD=pwd

  # These are not required on all platforms
  BASIC_PATH_PROGS(CYGPATH, cygpath)
  BASIC_PATH_PROGS(WSLPATH, wslpath)
  BASIC_PATH_PROGS(DF, df)
  BASIC_PATH_PROGS(CPIO, [cpio bsdcpio])
  BASIC_PATH_PROGS(NICE, nice)

  BASIC_PATH_PROGS(PANDOC, pandoc)
<<<<<<< HEAD
  BASIC_PATH_PROGS(LSB_RELEASE, lsb_release)

  BASIC_PATH_PROGS(CMD, [cmd.exe /mnt/c/Windows/System32/cmd.exe])
=======
  if test -n "$PANDOC"; then
    ENABLE_PANDOC="true"
  else
    ENABLE_PANDOC="false"
  fi
  AC_SUBST(ENABLE_PANDOC)
>>>>>>> 88b95f05
])

###############################################################################
# Setup basic configuration paths, and platform-specific stuff related to PATHs.
AC_DEFUN_ONCE([BASIC_SETUP_PATHS],
[
  # Save the current directory this script was started from
  CURDIR="$PWD"

  # We might need to rewrite ORIGINAL_PATH, if it includes "#", to quote them
  # for make. We couldn't do this when we retrieved ORIGINAL_PATH, since SED
  # was not available at that time.
  REWRITTEN_PATH=`$ECHO "$ORIGINAL_PATH" | $SED -e 's/#/\\\\#/g'`
  if test "x$REWRITTEN_PATH" != "x$ORIGINAL_PATH"; then
    ORIGINAL_PATH="$REWRITTEN_PATH"
    AC_MSG_NOTICE([Rewriting ORIGINAL_PATH to $REWRITTEN_PATH])
  fi

  if test "x$OPENJDK_TARGET_OS" = "xwindows"; then
    PATH_SEP=";"
    EXE_SUFFIX=".exe"
    BASIC_CHECK_PATHS_WINDOWS
  else
    PATH_SEP=":"
    EXE_SUFFIX=""
  fi
  AC_SUBST(PATH_SEP)
  AC_SUBST(EXE_SUFFIX)

  # We get the top-level directory from the supporting wrappers.
  AC_MSG_CHECKING([for top-level directory])
  AC_MSG_RESULT([$TOPDIR])
  AC_SUBST(TOPDIR)

  # We can only call BASIC_FIXUP_PATH after BASIC_CHECK_PATHS_WINDOWS.
  BASIC_FIXUP_PATH(CURDIR)
  BASIC_FIXUP_PATH(TOPDIR)

  # Locate the directory of this script.
  AUTOCONF_DIR=$TOPDIR/make/autoconf

  # Setup username (for use in adhoc version strings etc)
  # Outer [ ] to quote m4.
  [ USERNAME=`$ECHO "$USER" | $TR -d -c '[a-z][A-Z][0-9]'` ]
  AC_SUBST(USERNAME)
])

###############################################################################
# Evaluates platform specific overrides for devkit variables.
# $1: Name of variable
AC_DEFUN([BASIC_EVAL_DEVKIT_VARIABLE],
[
  if test "x[$]$1" = x; then
    eval $1="\${$1_${OPENJDK_TARGET_CPU}}"
  fi
])

###############################################################################
AC_DEFUN_ONCE([BASIC_SETUP_DEVKIT],
[
  AC_ARG_WITH([devkit], [AS_HELP_STRING([--with-devkit],
      [use this devkit for compilers, tools and resources])])

  if test "x$with_devkit" = xyes; then
    AC_MSG_ERROR([--with-devkit must have a value])
  elif test "x$with_devkit" != x && test "x$with_devkit" != xno; then
    BASIC_FIXUP_PATH([with_devkit])
    DEVKIT_ROOT="$with_devkit"
    # Check for a meta data info file in the root of the devkit
    if test -f "$DEVKIT_ROOT/devkit.info"; then
      . $DEVKIT_ROOT/devkit.info
      # This potentially sets the following:
      # A descriptive name of the devkit
      BASIC_EVAL_DEVKIT_VARIABLE([DEVKIT_NAME])
      # Corresponds to --with-extra-path
      BASIC_EVAL_DEVKIT_VARIABLE([DEVKIT_EXTRA_PATH])
      # Corresponds to --with-toolchain-path
      BASIC_EVAL_DEVKIT_VARIABLE([DEVKIT_TOOLCHAIN_PATH])
      # Corresponds to --with-sysroot
      BASIC_EVAL_DEVKIT_VARIABLE([DEVKIT_SYSROOT])

      # Identifies the Visual Studio version in the devkit
      BASIC_EVAL_DEVKIT_VARIABLE([DEVKIT_VS_VERSION])
      # The Visual Studio include environment variable
      BASIC_EVAL_DEVKIT_VARIABLE([DEVKIT_VS_INCLUDE])
      # The Visual Studio lib environment variable
      BASIC_EVAL_DEVKIT_VARIABLE([DEVKIT_VS_LIB])
      # Corresponds to --with-msvcr-dll
      BASIC_EVAL_DEVKIT_VARIABLE([DEVKIT_MSVCR_DLL])
      # Corresponds to --with-msvcp-dll
      BASIC_EVAL_DEVKIT_VARIABLE([DEVKIT_MSVCP_DLL])
      # Corresponds to --with-ucrt-dll-dir
      BASIC_EVAL_DEVKIT_VARIABLE([DEVKIT_UCRT_DLL_DIR])
    fi

    AC_MSG_CHECKING([for devkit])
    if test "x$DEVKIT_NAME" != x; then
      AC_MSG_RESULT([$DEVKIT_NAME in $DEVKIT_ROOT])
    else
      AC_MSG_RESULT([$DEVKIT_ROOT])
    fi

    BASIC_PREPEND_TO_PATH([EXTRA_PATH],$DEVKIT_EXTRA_PATH)

    # Fallback default of just /bin if DEVKIT_PATH is not defined
    if test "x$DEVKIT_TOOLCHAIN_PATH" = x; then
      DEVKIT_TOOLCHAIN_PATH="$DEVKIT_ROOT/bin"
    fi
    BASIC_PREPEND_TO_PATH([TOOLCHAIN_PATH],$DEVKIT_TOOLCHAIN_PATH)

    # If DEVKIT_SYSROOT is set, use that, otherwise try a couple of known
    # places for backwards compatiblity.
    if test "x$DEVKIT_SYSROOT" != x; then
      SYSROOT="$DEVKIT_SYSROOT"
    elif test -d "$DEVKIT_ROOT/$host_alias/libc"; then
      SYSROOT="$DEVKIT_ROOT/$host_alias/libc"
    elif test -d "$DEVKIT_ROOT/$host/sys-root"; then
      SYSROOT="$DEVKIT_ROOT/$host/sys-root"
    fi

    if test "x$DEVKIT_ROOT" != x; then
      DEVKIT_LIB_DIR="$DEVKIT_ROOT/lib"
      if test "x$OPENJDK_TARGET_CPU_BITS" = x64; then
        DEVKIT_LIB_DIR="$DEVKIT_ROOT/lib64"
      fi
      AC_SUBST(DEVKIT_LIB_DIR)
    fi
  fi

  # You can force the sysroot if the sysroot encoded into the compiler tools
  # is not correct.
  AC_ARG_WITH(sys-root, [AS_HELP_STRING([--with-sys-root],
      [alias for --with-sysroot for backwards compatability])],
      [SYSROOT=$with_sys_root]
  )

  AC_ARG_WITH(sysroot, [AS_HELP_STRING([--with-sysroot],
      [use this directory as sysroot])],
      [SYSROOT=$with_sysroot]
  )

  AC_ARG_WITH([tools-dir], [AS_HELP_STRING([--with-tools-dir],
      [alias for --with-toolchain-path for backwards compatibility])],
      [BASIC_PREPEND_TO_PATH([TOOLCHAIN_PATH],$with_tools_dir)]
  )

  AC_ARG_WITH([toolchain-path], [AS_HELP_STRING([--with-toolchain-path],
      [prepend these directories when searching for toolchain binaries (compilers etc)])],
      [BASIC_PREPEND_TO_PATH([TOOLCHAIN_PATH],$with_toolchain_path)]
  )

  AC_ARG_WITH([extra-path], [AS_HELP_STRING([--with-extra-path],
      [prepend these directories to the default path])],
      [BASIC_PREPEND_TO_PATH([EXTRA_PATH],$with_extra_path)]
  )

  if test "x$OPENJDK_BUILD_OS" = "xmacosx"; then
    # If a devkit has been supplied, find xcodebuild in the toolchain_path.
    # If not, detect if Xcode is installed by running xcodebuild -version
    # if no Xcode installed, xcodebuild exits with 1
    # if Xcode is installed, even if xcode-select is misconfigured, then it exits with 0
    if test "x$DEVKIT_ROOT" != x || /usr/bin/xcodebuild -version >/dev/null 2>&1; then
      # We need to use xcodebuild in the toolchain dir provided by the user, this will
      # fall back on the stub binary in /usr/bin/xcodebuild
      AC_PATH_PROG([XCODEBUILD], [xcodebuild], [/usr/bin/xcodebuild], [$TOOLCHAIN_PATH])
    else
      # this should result in SYSROOT being empty, unless --with-sysroot is provided
      # when only the command line tools are installed there are no SDKs, so headers
      # are copied into the system frameworks
      XCODEBUILD=
      AC_SUBST(XCODEBUILD)
    fi

    AC_MSG_CHECKING([for sdk name])
    AC_ARG_WITH([sdk-name], [AS_HELP_STRING([--with-sdk-name],
        [use the platform SDK of the given name. @<:@macosx@:>@])],
        [SDKNAME=$with_sdk_name]
    )
    AC_MSG_RESULT([$SDKNAME])

    # if toolchain path is specified then don't rely on system headers, they may not compile
    HAVE_SYSTEM_FRAMEWORK_HEADERS=0
    test -z "$TOOLCHAIN_PATH" && \
      HAVE_SYSTEM_FRAMEWORK_HEADERS=`test ! -f /System/Library/Frameworks/Foundation.framework/Headers/Foundation.h; echo $?`

    if test -z "$SYSROOT"; then
      if test -n "$XCODEBUILD"; then
        # if we don't have system headers, use default SDK name (last resort)
        if test -z "$SDKNAME" -a $HAVE_SYSTEM_FRAMEWORK_HEADERS -eq 0; then
          SDKNAME=${SDKNAME:-macosx}
        fi

        if test -n "$SDKNAME"; then
          # Call xcodebuild to determine SYSROOT
          SYSROOT=`"$XCODEBUILD" -sdk $SDKNAME -version | $GREP '^Path: ' | $SED 's/Path: //'`
        fi
      else
        if test $HAVE_SYSTEM_FRAMEWORK_HEADERS -eq 0; then
          AC_MSG_ERROR([No xcodebuild tool and no system framework headers found, use --with-sysroot or --with-sdk-name to provide a path to a valid SDK])
        fi
      fi
    else
      # warn user if --with-sdk-name was also set
      if test -n "$with_sdk_name"; then
        AC_MSG_WARN([Both SYSROOT and --with-sdk-name are set, only SYSROOT will be used])
      fi
    fi

    if test $HAVE_SYSTEM_FRAMEWORK_HEADERS -eq 0 -a -z "$SYSROOT"; then
      # If no system framework headers, then SYSROOT must be set, or we won't build
      AC_MSG_ERROR([Unable to determine SYSROOT and no headers found in /System/Library/Frameworks. Check Xcode configuration, --with-sysroot or --with-sdk-name arguments.])
    fi

    # Perform a basic sanity test
    if test ! -f "$SYSROOT/System/Library/Frameworks/Foundation.framework/Headers/Foundation.h"; then
      if test -z "$SYSROOT"; then
        AC_MSG_ERROR([Unable to find required framework headers, provide a path to an SDK via --with-sysroot or --with-sdk-name and be sure Xcode is installed properly])
      else
        AC_MSG_ERROR([Invalid SDK or SYSROOT path, dependent framework headers not found])
      fi
    fi

    # set SDKROOT too, Xcode tools will pick it up
    SDKROOT="$SYSROOT"
    AC_SUBST(SDKROOT)
  fi

  # Prepend the extra path to the global path
  BASIC_PREPEND_TO_PATH([PATH],$EXTRA_PATH)

  AC_MSG_CHECKING([for sysroot])
  AC_MSG_RESULT([$SYSROOT])
  AC_MSG_CHECKING([for toolchain path])
  AC_MSG_RESULT([$TOOLCHAIN_PATH])
  AC_MSG_CHECKING([for extra path])
  AC_MSG_RESULT([$EXTRA_PATH])
])

###############################################################################
AC_DEFUN_ONCE([BASIC_SETUP_OUTPUT_DIR],
[

  AC_ARG_WITH(conf-name, [AS_HELP_STRING([--with-conf-name],
      [use this as the name of the configuration @<:@generated from important configuration options@:>@])],
      [ CONF_NAME=${with_conf_name} ])

  # Test from where we are running configure, in or outside of src root.
  AC_MSG_CHECKING([where to store configuration])
  if test "x$CURDIR" = "x$TOPDIR" || test "x$CURDIR" = "x$CUSTOM_ROOT" \
      || test "x$CURDIR" = "x$TOPDIR/make/autoconf" \
      || test "x$CURDIR" = "x$TOPDIR/make" ; then
    # We are running configure from the src root.
    # Create a default ./build/target-variant-debuglevel output root.
    if test "x${CONF_NAME}" = x; then
      AC_MSG_RESULT([in default location])
      CONF_NAME="${OPENJDK_TARGET_OS}-${OPENJDK_TARGET_CPU}-${JVM_VARIANTS_WITH_AND}-${DEBUG_LEVEL}"
    else
      AC_MSG_RESULT([in build directory with custom name])
    fi

    if test "x$CUSTOM_ROOT" != x; then
      OUTPUTDIR="${CUSTOM_ROOT}/build/${CONF_NAME}"
    else
      OUTPUTDIR="${TOPDIR}/build/${CONF_NAME}"
    fi
    $MKDIR -p "$OUTPUTDIR"
    if test ! -d "$OUTPUTDIR"; then
      AC_MSG_ERROR([Could not create build directory $OUTPUTDIR])
    fi
  else
    # We are running configure from outside of the src dir.
    # Then use the current directory as output dir!
    # If configuration is situated in normal build directory, just use the build
    # directory name as configuration name, otherwise use the complete path.
    if test "x${CONF_NAME}" = x; then
      CONF_NAME=`$ECHO $CURDIR | $SED -e "s!^${TOPDIR}/build/!!"`
    fi
    OUTPUTDIR="$CURDIR"
    AC_MSG_RESULT([in current directory])

    # WARNING: This might be a bad thing to do. You need to be sure you want to
    # have a configuration in this directory. Do some sanity checks!

    if test ! -e "$OUTPUTDIR/spec.gmk"; then
      # If we have a spec.gmk, we have run here before and we are OK. Otherwise, check for
      # other files
      files_present=`$LS $OUTPUTDIR`
      # Configure has already touched config.log and confdefs.h in the current dir when this check
      # is performed.
      filtered_files=`$ECHO "$files_present" \
          | $SED -e 's/config.log//g' \
              -e 's/configure.log//g' \
              -e 's/confdefs.h//g' \
              -e 's/configure-support//g' \
              -e 's/ //g' \
          | $TR -d '\n'`
      if test "x$filtered_files" != x; then
        AC_MSG_NOTICE([Current directory is $CURDIR.])
        AC_MSG_NOTICE([Since this is not the source root, configure will output the configuration here])
        AC_MSG_NOTICE([(as opposed to creating a configuration in <src_root>/build/<conf-name>).])
        AC_MSG_NOTICE([However, this directory is not empty. This is not allowed, since it could])
        AC_MSG_NOTICE([seriously mess up just about everything.])
        AC_MSG_NOTICE([Try 'cd $TOPDIR' and restart configure])
        AC_MSG_NOTICE([(or create a new empty directory and cd to it).])
        AC_MSG_ERROR([Will not continue creating configuration in $CURDIR])
      fi
    fi
  fi
  AC_MSG_CHECKING([what configuration name to use])
  AC_MSG_RESULT([$CONF_NAME])

  BASIC_FIXUP_PATH(OUTPUTDIR)

  CONFIGURESUPPORT_OUTPUTDIR="$OUTPUTDIR/configure-support"
  $MKDIR -p "$CONFIGURESUPPORT_OUTPUTDIR"

  SPEC="$OUTPUTDIR/spec.gmk"
  AC_SUBST(SPEC)
  AC_SUBST(CONF_NAME)
  AC_SUBST(OUTPUTDIR)
  AC_SUBST(CONFIGURESUPPORT_OUTPUTDIR)

  # The spec.gmk file contains all variables for the make system.
  AC_CONFIG_FILES([$OUTPUTDIR/spec.gmk:$AUTOCONF_DIR/spec.gmk.in])
  # The bootcycle-spec.gmk file contains support for boot cycle builds.
  AC_CONFIG_FILES([$OUTPUTDIR/bootcycle-spec.gmk:$AUTOCONF_DIR/bootcycle-spec.gmk.in])
  # The buildjdk-spec.gmk file contains support for building a buildjdk when cross compiling.
  AC_CONFIG_FILES([$OUTPUTDIR/buildjdk-spec.gmk:$AUTOCONF_DIR/buildjdk-spec.gmk.in])
  # The compare.sh is used to compare the build output to other builds.
  AC_CONFIG_FILES([$OUTPUTDIR/compare.sh:$AUTOCONF_DIR/compare.sh.in])
  # The generated Makefile knows where the spec.gmk is and where the source is.
  # You can run make from the OUTPUTDIR, or from the top-level Makefile
  # which will look for generated configurations
  AC_CONFIG_FILES([$OUTPUTDIR/Makefile:$AUTOCONF_DIR/Makefile.in])
])

#%%% Simple tools %%%

###############################################################################
# Check if we have found a usable version of make
# $1: the path to a potential make binary (or empty)
# $2: the description on how we found this
AC_DEFUN([BASIC_CHECK_MAKE_VERSION],
[
  MAKE_CANDIDATE="$1"
  DESCRIPTION="$2"

  # On Cygwin, we require a newer version of make than on other platforms
  if test "x$OPENJDK_BUILD_OS_ENV" = "xwindows.cygwin"; then
    MAKE_VERSION_EXPR="-e 4\."
    MAKE_REQUIRED_VERSION="4.0"
   else
    MAKE_VERSION_EXPR="-e 3\.8[[12]] -e 4\."
    MAKE_REQUIRED_VERSION="3.81"
  fi

  if test "x$MAKE_CANDIDATE" != x; then
    AC_MSG_NOTICE([Testing potential make at $MAKE_CANDIDATE, found using $DESCRIPTION])
    MAKE_VERSION_STRING=`$MAKE_CANDIDATE --version | $HEAD -n 1`
    IS_GNU_MAKE=`$ECHO $MAKE_VERSION_STRING | $GREP 'GNU Make'`
    if test "x$IS_GNU_MAKE" = x; then
      AC_MSG_NOTICE([Found potential make at $MAKE_CANDIDATE, however, this is not GNU Make. Ignoring.])
    else
      IS_MODERN_MAKE=`$ECHO $MAKE_VERSION_STRING | $GREP $MAKE_VERSION_EXPR`
      if test "x$IS_MODERN_MAKE" = x; then
        AC_MSG_NOTICE([Found GNU make at $MAKE_CANDIDATE, however this is not version $MAKE_REQUIRED_VERSION or later. (it is: $MAKE_VERSION_STRING). Ignoring.])
      else
        if test "x$OPENJDK_BUILD_OS" = "xwindows"; then
          if test "x$OPENJDK_BUILD_OS_ENV" = "xwindows.cygwin"; then
            MAKE_EXPECTED_ENV='cygwin'
          elif test "x$OPENJDK_BUILD_OS_ENV" = "xwindows.msys"; then
            MAKE_EXPECTED_ENV='msys'
          elif test "x$OPENJDK_BUILD_OS_ENV" = "xwindows.wsl"; then
            MAKE_EXPECTED_ENV='x86_64-pc-linux-gnu'
          else
            AC_MSG_ERROR([Unknown Windows environment])
          fi
          MAKE_BUILT_FOR=`$MAKE_CANDIDATE --version | $GREP -i 'built for'`
          IS_MAKE_CORRECT_ENV=`$ECHO $MAKE_BUILT_FOR | $GREP $MAKE_EXPECTED_ENV`
        else
          # Not relevant for non-Windows
          IS_MAKE_CORRECT_ENV=true
        fi
        if test "x$IS_MAKE_CORRECT_ENV" = x; then
          AC_MSG_NOTICE([Found GNU make version $MAKE_VERSION_STRING at $MAKE_CANDIDATE, but it is not for $MAKE_EXPECTED_ENV (it says: $MAKE_BUILT_FOR). Ignoring.])
        else
          FOUND_MAKE=$MAKE_CANDIDATE
          BASIC_FIXUP_EXECUTABLE(FOUND_MAKE)
        fi
      fi
    fi
  fi
])

###############################################################################
AC_DEFUN([BASIC_CHECK_MAKE_OUTPUT_SYNC],
[
  # Check if make supports the output sync option and if so, setup using it.
  AC_MSG_CHECKING([if make --output-sync is supported])
  if $MAKE --version -O > /dev/null 2>&1; then
    OUTPUT_SYNC_SUPPORTED=true
    AC_MSG_RESULT([yes])
    AC_MSG_CHECKING([for output-sync value])
    AC_ARG_WITH([output-sync], [AS_HELP_STRING([--with-output-sync],
      [set make output sync type if supported by make. @<:@recurse@:>@])],
      [OUTPUT_SYNC=$with_output_sync])
    if test "x$OUTPUT_SYNC" = "x"; then
      OUTPUT_SYNC=none
    fi
    AC_MSG_RESULT([$OUTPUT_SYNC])
    if ! $MAKE --version -O$OUTPUT_SYNC > /dev/null 2>&1; then
      AC_MSG_ERROR([Make did not the support the value $OUTPUT_SYNC as output sync type.])
    fi
  else
    OUTPUT_SYNC_SUPPORTED=false
    AC_MSG_RESULT([no])
  fi
  AC_SUBST(OUTPUT_SYNC_SUPPORTED)
  AC_SUBST(OUTPUT_SYNC)
])

###############################################################################
# Goes looking for a usable version of GNU make.
AC_DEFUN([BASIC_CHECK_GNU_MAKE],
[
  BASIC_SETUP_TOOL([MAKE],
  [
    # Try our hardest to locate a correct version of GNU make
    AC_PATH_PROGS(CHECK_GMAKE, gmake)
    BASIC_CHECK_MAKE_VERSION("$CHECK_GMAKE", [gmake in PATH])

    if test "x$FOUND_MAKE" = x; then
      AC_PATH_PROGS(CHECK_MAKE, make)
      BASIC_CHECK_MAKE_VERSION("$CHECK_MAKE", [make in PATH])
    fi

    if test "x$FOUND_MAKE" = x; then
      if test "x$TOOLCHAIN_PATH" != x; then
        # We have a toolchain path, check that as well before giving up.
        OLD_PATH=$PATH
        PATH=$TOOLCHAIN_PATH:$PATH
        AC_PATH_PROGS(CHECK_TOOLSDIR_GMAKE, gmake)
        BASIC_CHECK_MAKE_VERSION("$CHECK_TOOLSDIR_GMAKE", [gmake in tools-dir])
        if test "x$FOUND_MAKE" = x; then
          AC_PATH_PROGS(CHECK_TOOLSDIR_MAKE, make)
          BASIC_CHECK_MAKE_VERSION("$CHECK_TOOLSDIR_MAKE", [make in tools-dir])
        fi
        PATH=$OLD_PATH
      fi
    fi

    if test "x$FOUND_MAKE" = x; then
      AC_MSG_ERROR([Cannot find GNU make $MAKE_REQUIRED_VERSION or newer! Please put it in the path, or add e.g. MAKE=/opt/gmake3.81/make as argument to configure.])
    fi
  ],[
    # If MAKE was set by user, verify the version
    BASIC_CHECK_MAKE_VERSION("$MAKE", [user supplied MAKE=$MAKE])
    if test "x$FOUND_MAKE" = x; then
      AC_MSG_ERROR([The specified make (by MAKE=$MAKE) is not GNU make $MAKE_REQUIRED_VERSION or newer.])
    fi
  ])

  MAKE=$FOUND_MAKE
  AC_SUBST(MAKE)
  AC_MSG_NOTICE([Using GNU make at $FOUND_MAKE (version: $MAKE_VERSION_STRING)])

  BASIC_CHECK_MAKE_OUTPUT_SYNC
])

###############################################################################
AC_DEFUN([BASIC_CHECK_FIND_DELETE],
[
  # Test if find supports -delete
  AC_MSG_CHECKING([if find supports -delete])
  FIND_DELETE="-delete"

  DELETEDIR=`$MKTEMP -d tmp.XXXXXXXXXX` || (echo Could not create temporary directory!; exit $?)

  echo Hejsan > $DELETEDIR/TestIfFindSupportsDelete

  TEST_DELETE=`$FIND "$DELETEDIR" -name TestIfFindSupportsDelete $FIND_DELETE 2>&1`
  if test -f $DELETEDIR/TestIfFindSupportsDelete; then
    # No, it does not.
    $RM $DELETEDIR/TestIfFindSupportsDelete
    if test "x$OPENJDK_TARGET_OS" = "xaix"; then
      # AIX 'find' is buggy if called with '-exec {} \+' and an empty file list
      FIND_DELETE="-print | $XARGS $RM"
    else
      FIND_DELETE="-exec $RM \{\} \+"
    fi
    AC_MSG_RESULT([no])
  else
    AC_MSG_RESULT([yes])
  fi
  $RMDIR $DELETEDIR
  AC_SUBST(FIND_DELETE)
])

###############################################################################
AC_DEFUN([BASIC_CHECK_TAR],
[
  # Test which kind of tar was found
  if test "x$($TAR --version | $GREP "GNU tar")" != "x"; then
    TAR_TYPE="gnu"
  elif test "x$($TAR --version | $GREP "bsdtar")" != "x"; then
    TAR_TYPE="bsd"
  elif test "x$($TAR -v | $GREP "bsdtar")" != "x"; then
    TAR_TYPE="bsd"
  elif test "x$OPENJDK_BUILD_OS" = "xsolaris"; then
    TAR_TYPE="solaris"
  fi
  AC_MSG_CHECKING([what type of tar was found])
  AC_MSG_RESULT([$TAR_TYPE])

  TAR_CREATE_FILE_PARAM=""

  if test "x$TAR_TYPE" = "xgnu"; then
    TAR_INCLUDE_PARAM="T"
    TAR_SUPPORTS_TRANSFORM="true"
    if test "x$OPENJDK_TARGET_OS" = "xsolaris"; then
      # When using gnu tar for Solaris targets, need to use compatibility mode
      TAR_CREATE_EXTRA_PARAM="--format=ustar"
    fi
  else
    TAR_INCLUDE_PARAM="I"
    TAR_SUPPORTS_TRANSFORM="false"
  fi
  AC_SUBST(TAR_TYPE)
  AC_SUBST(TAR_CREATE_EXTRA_PARAM)
  AC_SUBST(TAR_INCLUDE_PARAM)
  AC_SUBST(TAR_SUPPORTS_TRANSFORM)
])

###############################################################################
AC_DEFUN([BASIC_CHECK_GREP],
[
  # Test that grep supports -Fx with a list of pattern which includes null pattern.
  # This is a problem for the grep resident on AIX.
  AC_MSG_CHECKING([that grep ($GREP) -Fx handles empty lines in the pattern list correctly])
  # Multiple subsequent spaces..
  STACK_SPACES='aaa   bbb   ccc'
  # ..converted to subsequent newlines, causes STACK_LIST to be a list with some empty
  # patterns in it.
  STACK_LIST=${STACK_SPACES// /$'\n'}
  NEEDLE_SPACES='ccc bbb aaa'
  NEEDLE_LIST=${NEEDLE_SPACES// /$'\n'}
  RESULT="$($GREP -Fvx "$STACK_LIST" <<< "$NEEDLE_LIST")"
  if test "x$RESULT" == "x"; then
    AC_MSG_RESULT([yes])
  else
    if test "x$OPENJDK_TARGET_OS" = "xaix"; then
      ADDINFO="Please make sure you use GNU grep, usually found at /opt/freeware/bin."
    fi
    AC_MSG_ERROR([grep does not handle -Fx correctly. ${ADDINFO}])
  fi
])

###############################################################################
AC_DEFUN_ONCE([BASIC_SETUP_COMPLEX_TOOLS],
[
  BASIC_CHECK_GNU_MAKE

  BASIC_CHECK_FIND_DELETE
  BASIC_CHECK_TAR
  BASIC_CHECK_GREP

  # These tools might not be installed by default,
  # need hint on how to install them.
  BASIC_REQUIRE_PROGS(UNZIP, unzip)
  # Since zip uses "ZIP" as a environment variable for passing options, we need
  # to name our variable differently, hence ZIPEXE.
  BASIC_REQUIRE_PROGS(ZIPEXE, zip)

  # Non-required basic tools

  BASIC_PATH_PROGS(LDD, ldd)
  if test "x$LDD" = "x"; then
    # List shared lib dependencies is used for
    # debug output and checking for forbidden dependencies.
    # We can build without it.
    LDD="true"
  fi
  BASIC_PATH_PROGS(READELF, [greadelf readelf])
  BASIC_PATH_PROGS(DOT, dot)
  BASIC_PATH_PROGS(HG, hg)
  BASIC_PATH_PROGS(GIT, git)
  BASIC_PATH_PROGS(STAT, stat)
  BASIC_PATH_PROGS(TIME, time)
  BASIC_PATH_PROGS(FLOCK, flock)
  # Dtrace is usually found in /usr/sbin on Solaris, but that directory may not
  # be in the user path.
  BASIC_PATH_PROGS(DTRACE, dtrace, $PATH:/usr/sbin)
  BASIC_PATH_PROGS(PATCH, [gpatch patch])
  # Check if it's GNU time
  IS_GNU_TIME=`$TIME --version 2>&1 | $GREP 'GNU time'`
  if test "x$IS_GNU_TIME" != x; then
    IS_GNU_TIME=yes
  else
    IS_GNU_TIME=no
  fi
  AC_SUBST(IS_GNU_TIME)

  if test "x$OPENJDK_TARGET_OS" = "xmacosx"; then
    BASIC_REQUIRE_PROGS(DSYMUTIL, dsymutil)
    BASIC_REQUIRE_PROGS(MIG, mig)
    BASIC_REQUIRE_PROGS(XATTR, xattr)
    BASIC_PATH_PROGS(CODESIGN, codesign)
    if test "x$CODESIGN" != "x"; then
      # Verify that the openjdk_codesign certificate is present
      AC_MSG_CHECKING([if openjdk_codesign certificate is present])
      $RM codesign-testfile
      $TOUCH codesign-testfile
      $CODESIGN -s openjdk_codesign codesign-testfile 2>&AS_MESSAGE_LOG_FD >&AS_MESSAGE_LOG_FD || CODESIGN=
      $RM codesign-testfile
      if test "x$CODESIGN" = x; then
        AC_MSG_RESULT([no])
      else
        AC_MSG_RESULT([yes])
      fi
    fi
    BASIC_REQUIRE_PROGS(SETFILE, SetFile)
  elif test "x$OPENJDK_TARGET_OS" = "xsolaris"; then
    BASIC_REQUIRE_PROGS(ELFEDIT, elfedit)
  fi
])

###############################################################################
# Check if build directory is on local disk. If not possible to determine,
# we prefer to claim it's local.
# Argument 1: directory to test
# Argument 2: what to do if it is on local disk
# Argument 3: what to do otherwise (remote disk or failure)
AC_DEFUN([BASIC_CHECK_DIR_ON_LOCAL_DISK],
[
  # df -l lists only local disks; if the given directory is not found then
  # a non-zero exit code is given
  if test "x$DF" = x; then
    if test "x$OPENJDK_BUILD_OS_ENV" = "xwindows.msys"; then
      # msys does not have df; use Windows "net use" instead.
      IS_NETWORK_DISK=`net use | grep \`pwd -W | cut -d ":" -f 1 | tr a-z A-Z\`:`
      if test "x$IS_NETWORK_DISK" = x; then
        $2
      else
        $3
      fi
    else
      # No df here, say it's local
      $2
    fi
  else
    # JDK-8189619
    # df on AIX does not understand -l. On modern AIXes it understands "-T local" which
    # is the same. On older AIXes we just continue to live with a "not local build" warning.
    if test "x$OPENJDK_TARGET_OS" = xaix; then
      DF_LOCAL_ONLY_OPTION='-T local'
    else
      DF_LOCAL_ONLY_OPTION='-l'
    fi
    if $DF $DF_LOCAL_ONLY_OPTION $1 > /dev/null 2>&1; then
      $2
    else
      # In WSL, local Windows drives are considered remote by df, but we are
      # required to build into a directory accessible from windows, so consider
      # them local here.
      if test "x$OPENJDK_BUILD_OS_ENV" = "xwindows.wsl"; then
        if $DF $1 | $GREP -q "^[[A-Z]]:"; then
          $2
        else
          $3
        fi
      else
        $3
      fi
    fi
  fi
])

###############################################################################
# Check that source files have basic read permissions set. This might
# not be the case in cygwin in certain conditions.
AC_DEFUN_ONCE([BASIC_CHECK_SRC_PERMS],
[
  if test "x$OPENJDK_BUILD_OS_ENV" = "xwindows.cygwin"; then
    file_to_test="$TOPDIR/LICENSE"
    if test `$STAT -c '%a' "$file_to_test"` -lt 400; then
      AC_MSG_ERROR([Bad file permissions on src files. This is usually caused by cloning the repositories with a non cygwin hg in a directory not created in cygwin.])
    fi
  fi
])

###############################################################################
AC_DEFUN_ONCE([BASIC_TEST_USABILITY_ISSUES],
[
  AC_MSG_CHECKING([if build directory is on local disk])
  BASIC_CHECK_DIR_ON_LOCAL_DISK($OUTPUTDIR,
      [OUTPUT_DIR_IS_LOCAL="yes"],
      [OUTPUT_DIR_IS_LOCAL="no"])
  AC_MSG_RESULT($OUTPUT_DIR_IS_LOCAL)

  BASIC_CHECK_SRC_PERMS

  # Check if the user has any old-style ALT_ variables set.
  FOUND_ALT_VARIABLES=`env | grep ^ALT_`

  # Before generating output files, test if they exist. If they do, this is a reconfigure.
  # Since we can't properly handle the dependencies for this, warn the user about the situation
  if test -e $OUTPUTDIR/spec.gmk; then
    IS_RECONFIGURE=yes
  else
    IS_RECONFIGURE=no
  fi
])

###############################################################################
# Check for support for specific options in bash
AC_DEFUN_ONCE([BASIC_CHECK_BASH_OPTIONS],
[
  # Check bash version
  # Extra [ ] to stop m4 mangling
  [ BASH_VER=`$BASH --version | $SED -n  -e 's/^.*bash.*ersion *\([0-9.]*\).*$/\1/ p'` ]
  AC_MSG_CHECKING([bash version])
  AC_MSG_RESULT([$BASH_VER])

  BASH_MAJOR=`$ECHO $BASH_VER | $CUT -d . -f 1`
  BASH_MINOR=`$ECHO $BASH_VER | $CUT -d . -f 2`
  if test $BASH_MAJOR -lt 3 || (test $BASH_MAJOR -eq 3 && test $BASH_MINOR -lt 2); then
    AC_MSG_ERROR([bash version 3.2 or better is required])
  fi

  # Test if bash supports pipefail.
  AC_MSG_CHECKING([if bash supports pipefail])
  if ${BASH} -c 'set -o pipefail'; then
    BASH_ARGS="$BASH_ARGS -o pipefail"
    AC_MSG_RESULT([yes])
  else
    AC_MSG_RESULT([no])
  fi

  AC_MSG_CHECKING([if bash supports errexit (-e)])
  if ${BASH} -e -c 'true'; then
    BASH_ARGS="$BASH_ARGS -e"
    AC_MSG_RESULT([yes])
  else
    AC_MSG_RESULT([no])
  fi

  AC_SUBST(BASH_ARGS)
])

################################################################################
#
# Default make target
#
AC_DEFUN_ONCE([BASIC_SETUP_DEFAULT_MAKE_TARGET],
[
  AC_ARG_WITH(default-make-target, [AS_HELP_STRING([--with-default-make-target],
      [set the default make target @<:@exploded-image@:>@])])
  if test "x$with_default_make_target" = "x" \
      || test "x$with_default_make_target" = "xyes"; then
    DEFAULT_MAKE_TARGET="exploded-image"
  elif test "x$with_default_make_target" = "xno"; then
    AC_MSG_ERROR([--without-default-make-target is not a valid option])
  else
    DEFAULT_MAKE_TARGET="$with_default_make_target"
  fi

  AC_SUBST(DEFAULT_MAKE_TARGET)
])

###############################################################################
# Setup the default value for LOG=
#
AC_DEFUN_ONCE([BASIC_SETUP_DEFAULT_LOG],
[
  AC_ARG_WITH(log, [AS_HELP_STRING([--with-log],
      [[default vaue for make LOG argument [warn]]])])
  AC_MSG_CHECKING([for default LOG value])
  if test "x$with_log" = x; then
    DEFAULT_LOG=""
  else
    # Syntax for valid LOG options is a bit too complex for it to be worth
    # implementing a test for correctness in configure. Just accept it.
    DEFAULT_LOG=$with_log
  fi
  AC_MSG_RESULT([$DEFAULT_LOG])
  AC_SUBST(DEFAULT_LOG)
])

###############################################################################
# Code to run after AC_OUTPUT
AC_DEFUN_ONCE([BASIC_POST_CONFIG_OUTPUT],
[
  # Try to move config.log (generated by autoconf) to the configure-support directory.
  if test -e ./config.log; then
    $MV -f ./config.log "$CONFIGURESUPPORT_OUTPUTDIR/config.log" 2> /dev/null
  fi

  # Rotate our log file (configure.log)
  if test -e "$OUTPUTDIR/configure.log.old"; then
    $RM -f "$OUTPUTDIR/configure.log.old"
  fi
  if test -e "$OUTPUTDIR/configure.log"; then
    $MV -f "$OUTPUTDIR/configure.log" "$OUTPUTDIR/configure.log.old" 2> /dev/null
  fi

  # Move configure.log from current directory to the build output root
  if test -e ./configure.log; then
    $MV -f ./configure.log "$OUTPUTDIR/configure.log" 2> /dev/null
  fi

  # Make the compare script executable
  $CHMOD +x $OUTPUTDIR/compare.sh
])<|MERGE_RESOLUTION|>--- conflicted
+++ resolved
@@ -617,18 +617,15 @@
   BASIC_PATH_PROGS(NICE, nice)
 
   BASIC_PATH_PROGS(PANDOC, pandoc)
-<<<<<<< HEAD
-  BASIC_PATH_PROGS(LSB_RELEASE, lsb_release)
-
-  BASIC_PATH_PROGS(CMD, [cmd.exe /mnt/c/Windows/System32/cmd.exe])
-=======
   if test -n "$PANDOC"; then
     ENABLE_PANDOC="true"
   else
     ENABLE_PANDOC="false"
   fi
   AC_SUBST(ENABLE_PANDOC)
->>>>>>> 88b95f05
+
+  BASIC_PATH_PROGS(LSB_RELEASE, lsb_release)
+  BASIC_PATH_PROGS(CMD, [cmd.exe /mnt/c/Windows/System32/cmd.exe])
 ])
 
 ###############################################################################
