--- conflicted
+++ resolved
@@ -629,11 +629,7 @@
 JLINK_CMD := @JLINK@
 JMOD_CMD := @JMOD@
 JARSIGNER_CMD:=@JARSIGNER@
-<<<<<<< HEAD
-=======
 JJS_CMD:=@JJS@
-SJAVAC_SERVER_JAVA_CMD:=@SJAVAC_SERVER_JAVA@
->>>>>>> 184b4336
 # These variables are meant to be used. They are defined with = instead of := to make
 # it possible to override only the *_CMD variables.
 JAVA=@FIXPATH@ $(JAVA_CMD) $(JAVA_FLAGS_BIG) $(JAVA_FLAGS)
@@ -645,19 +641,7 @@
 JLINK = @FIXPATH@ $(JLINK_CMD) $(JAVA_TOOL_FLAGS_SMALL)
 JMOD = @FIXPATH@ $(JMOD_CMD) $(JAVA_TOOL_FLAGS_SMALL)
 JARSIGNER=@FIXPATH@ $(JARSIGNER_CMD)
-<<<<<<< HEAD
-=======
 JJS=@FIXPATH@ $(JJS_CMD) $(JAVA_TOOL_FLAGS_SMALL)
-# A specific java binary with specific options can be used to run
-# the long running background sjavac servers and other long running tasks.
-SJAVAC_SERVER_JAVA=@FIXPATH@ @FIXPATH_DETACH_FLAG@ $(SJAVAC_SERVER_JAVA_CMD) \
-    $(SJAVAC_SERVER_JAVA_FLAGS)
-
-# Hotspot sets this variable before reading the SPEC when compiling sa-jdi.jar. Avoid
-# overriding that value by using ?=.
-JAVAC_FLAGS?=@JAVAC_FLAGS@
-
->>>>>>> 184b4336
 
 BUILD_JAVA_FLAGS := @BOOTCYCLE_JVM_ARGS_BIG@
 BUILD_JAVA=@FIXPATH@ $(BUILD_JDK)/bin/java $(BUILD_JAVA_FLAGS)
