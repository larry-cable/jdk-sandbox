--- conflicted
+++ resolved
@@ -27,17 +27,9 @@
 
 ################################################################################
 
-<<<<<<< HEAD
-$(eval $(call SetupNativeCompilation, BUILD_LIBUNPACK, \
-    NAME := unpack, \
-    OUTPUT_DIR := $(INSTALL_LIBRARIES_HERE), \
-    SRC := $(TOPDIR)/src/jdk.pack/share/native/libunpack \
-        $(TOPDIR)/src/jdk.pack/share/native/common-unpack, \
-=======
 $(eval $(call SetupJdkLibrary, BUILD_LIBUNPACK, \
     NAME := unpack, \
     EXTRA_SRC := common-unpack, \
->>>>>>> 9be1418d
     TOOLCHAIN := TOOLCHAIN_LINK_CXX, \
     OPTIMIZATION := LOW, \
     CFLAGS := $(CXXFLAGS_JDKLIB) \
