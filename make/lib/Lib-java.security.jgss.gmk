--- conflicted
+++ resolved
@@ -31,31 +31,13 @@
     NAME := j2gss, \
     OPTIMIZATION := LOW, \
     CFLAGS := $(CFLAGS_JDKLIB), \
+    DISABLED_WARNINGS_gcc := logical-op, \
     LDFLAGS := $(LDFLAGS_JDKLIB) \
         $(call SET_SHARED_LIBRARY_ORIGIN), \
     LIBS := $(LIBDL), \
 ))
 
-<<<<<<< HEAD
-  $(eval $(call SetupJdkLibrary, BUILD_LIBJ2GSS, \
-      NAME := j2gss, \
-      SRC := $(LIBJ2GSS_SRC), \
-      OPTIMIZATION := LOW, \
-      CFLAGS := $(CFLAGS_JDKLIB) $(addprefix -I, $(LIBJ2GSS_SRC)) \
-          $(LIBJAVA_HEADER_FLAGS) \
-          -I$(SUPPORT_OUTPUTDIR)/headers/java.security.jgss, \
-      DISABLED_WARNINGS_gcc := logical-op, \
-      MAPFILE := $(TOPDIR)/make/mapfiles/libj2gss/mapfile-vers, \
-      LDFLAGS := $(LDFLAGS_JDKLIB) \
-          $(call SET_SHARED_LIBRARY_ORIGIN), \
-      LIBS := $(LIBDL), \
-  ))
-
-  TARGETS += $(BUILD_LIBJ2GSS)
-endif
-=======
 TARGETS += $(BUILD_LIBJ2GSS)
->>>>>>> 9be1418d
 
 ################################################################################
 
