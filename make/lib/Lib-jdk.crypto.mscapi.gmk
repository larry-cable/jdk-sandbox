#
# Copyright (c) 2011, 2018, Oracle and/or its affiliates. All rights reserved.
# DO NOT ALTER OR REMOVE COPYRIGHT NOTICES OR THIS FILE HEADER.
#
# This code is free software; you can redistribute it and/or modify it
# under the terms of the GNU General Public License version 2 only, as
# published by the Free Software Foundation.  Oracle designates this
# particular file as subject to the "Classpath" exception as provided
# by Oracle in the LICENSE file that accompanied this code.
#
# This code is distributed in the hope that it will be useful, but WITHOUT
# ANY WARRANTY; without even the implied warranty of MERCHANTABILITY or
# FITNESS FOR A PARTICULAR PURPOSE.  See the GNU General Public License
# version 2 for more details (a copy is included in the LICENSE file that
# accompanied this code).
#
# You should have received a copy of the GNU General Public License version
# 2 along with this work; if not, write to the Free Software Foundation,
# Inc., 51 Franklin St, Fifth Floor, Boston, MA 02110-1301 USA.
#
# Please contact Oracle, 500 Oracle Parkway, Redwood Shores, CA 94065 USA
# or visit www.oracle.com if you need additional information or have any
# questions.
#

include LibCommon.gmk

################################################################################

ifeq ($(OPENJDK_TARGET_OS), windows)

<<<<<<< HEAD
  LIBSUNMSCAPI_SRC := $(TOPDIR)/src/jdk.crypto.mscapi/$(OPENJDK_TARGET_OS_TYPE)/native/libsunmscapi

  $(eval $(call SetupNativeCompilation, BUILD_LIBSUNMSCAPI, \
      NAME := sunmscapi, \
      OUTPUT_DIR := $(INSTALL_LIBRARIES_HERE), \
      SRC := $(LIBSUNMSCAPI_SRC), \
=======
  $(eval $(call SetupJdkLibrary, BUILD_LIBSUNMSCAPI, \
      NAME := sunmscapi, \
>>>>>>> 9be1418d
      OPTIMIZATION := LOW, \
      CFLAGS := $(CFLAGS_JDKLIB), \
      LDFLAGS := $(LDFLAGS_JDKLIB) $(LDFLAGS_CXX_JDK) \
          $(call SET_SHARED_LIBRARY_ORIGIN), \
      LIBS := crypt32.lib advapi32.lib, \
  ))

  TARGETS += $(BUILD_LIBSUNMSCAPI)
endif

################################################################################<|MERGE_RESOLUTION|>--- conflicted
+++ resolved
@@ -29,17 +29,8 @@
 
 ifeq ($(OPENJDK_TARGET_OS), windows)
 
-<<<<<<< HEAD
-  LIBSUNMSCAPI_SRC := $(TOPDIR)/src/jdk.crypto.mscapi/$(OPENJDK_TARGET_OS_TYPE)/native/libsunmscapi
-
-  $(eval $(call SetupNativeCompilation, BUILD_LIBSUNMSCAPI, \
-      NAME := sunmscapi, \
-      OUTPUT_DIR := $(INSTALL_LIBRARIES_HERE), \
-      SRC := $(LIBSUNMSCAPI_SRC), \
-=======
   $(eval $(call SetupJdkLibrary, BUILD_LIBSUNMSCAPI, \
       NAME := sunmscapi, \
->>>>>>> 9be1418d
       OPTIMIZATION := LOW, \
       CFLAGS := $(CFLAGS_JDKLIB), \
       LDFLAGS := $(LDFLAGS_JDKLIB) $(LDFLAGS_CXX_JDK) \
