--- conflicted
+++ resolved
@@ -29,17 +29,9 @@
 
 ifeq ($(OPENJDK_TARGET_OS_TYPE), unix)
 
-<<<<<<< HEAD
-  ifeq (, $(filter $(OPENJDK_TARGET_OS), macosx aix))
-    $(eval $(call SetupNativeCompilation, BUILD_LIBSCTP, \
-        NAME := sctp, \
-        OUTPUT_DIR := $(INSTALL_LIBRARIES_HERE), \
-        SRC := $(TOPDIR)/src/jdk.sctp/$(OPENJDK_TARGET_OS_TYPE)/native/libsctp, \
-=======
   ifeq ($(filter $(OPENJDK_TARGET_OS), macosx aix), )
     $(eval $(call SetupJdkLibrary, BUILD_LIBSCTP, \
         NAME := sctp, \
->>>>>>> 9be1418d
         OPTIMIZATION := LOW, \
         CFLAGS := $(CFLAGS_JDKLIB), \
         EXTRA_HEADER_DIRS := \
