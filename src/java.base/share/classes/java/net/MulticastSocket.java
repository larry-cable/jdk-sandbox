/*
 * Copyright (c) 1995, 2020, Oracle and/or its affiliates. All rights reserved.
 * DO NOT ALTER OR REMOVE COPYRIGHT NOTICES OR THIS FILE HEADER.
 *
 * This code is free software; you can redistribute it and/or modify it
 * under the terms of the GNU General Public License version 2 only, as
 * published by the Free Software Foundation.  Oracle designates this
 * particular file as subject to the "Classpath" exception as provided
 * by Oracle in the LICENSE file that accompanied this code.
 *
 * This code is distributed in the hope that it will be useful, but WITHOUT
 * ANY WARRANTY; without even the implied warranty of MERCHANTABILITY or
 * FITNESS FOR A PARTICULAR PURPOSE.  See the GNU General Public License
 * version 2 for more details (a copy is included in the LICENSE file that
 * accompanied this code).
 *
 * You should have received a copy of the GNU General Public License version
 * 2 along with this work; if not, write to the Free Software Foundation,
 * Inc., 51 Franklin St, Fifth Floor, Boston, MA 02110-1301 USA.
 *
 * Please contact Oracle, 500 Oracle Parkway, Redwood Shores, CA 94065 USA
 * or visit www.oracle.com if you need additional information or have any
 * questions.
 */

package java.net;

import java.io.IOException;
import java.nio.channels.DatagramChannel;
import java.nio.channels.MulticastChannel;

/**
 * The multicast datagram socket class is useful for sending
 * and receiving IP multicast packets. A MulticastSocket is
 * a (UDP) DatagramSocket, with additional capabilities for
 * joining "groups" of other multicast hosts on the internet.
 * <P>
 * A multicast group is specified by a class D IP address
 * and by a standard UDP port number. Class D IP addresses
 * are in the range {@code 224.0.0.0} to {@code 239.255.255.255},
 * inclusive. The address 224.0.0.0 is reserved and should not be used.
 * <P>
 * One would join a multicast group by first creating a MulticastSocket
 * with the desired port, then invoking the
 * <CODE>joinGroup(InetAddress groupAddr)</CODE>
 * method:
 * <PRE>
 * // join a Multicast group and send the group salutations
 * ...
 * String msg = "Hello";
 * InetAddress mcastaddr = InetAddress.getByName("228.5.6.7");
 * InetSocketAddress group = new InetSocketAddress(mcastaddr, port);
 * NetworkInterface netIf = NetworkInterface.getByName("bge0");
 * MulticastSocket s = new MulticastSocket(6789);
 *
 * s.joinGroup(group, netIf);
 * byte[] msgBytes = msg.getBytes(StandardCharsets.UTF_8);
 * DatagramPacket hi = new DatagramPacket(msgBytes, msgBytes.length,
 *                                        group, 6789);
 * s.send(hi);
 * // get their responses!
 * byte[] buf = new byte[1000];
 * DatagramPacket recv = new DatagramPacket(buf, buf.length);
 * s.receive(recv);
 * ...
 * // OK, I'm done talking - leave the group...
 * s.leaveGroup(group, netIf);
 * </PRE>
 *
 * When one sends a message to a multicast group, <B>all</B> subscribing
 * recipients to that host and port receive the message (within the
 * time-to-live range of the packet, see below). The socket needn't
 * be a member of the multicast group to send messages to it.
 * <P>
 * When a socket subscribes to a multicast group/port, it receives
 * datagrams sent by other hosts to the group/port, as do all other
 * members of the group and port.  A socket relinquishes membership
 * in a group by the leaveGroup(SocketAddress mcastaddr, NetworkInterface netIf)
 * method.
 * <B>Multiple MulticastSockets</B> may subscribe to a multicast group
 * and port concurrently, and they will all receive group datagrams.
 *
 * <p> The {@code DatagramSocket} and {@code MulticastSocket}
 * classes define convenience methods to set and get several
 * socket options. Like {@code DatagramSocket} this class also
 * supports the {@link #setOption(SocketOption, Object) setOption}
 * and {@link #getOption(SocketOption) getOption} methods to set
 * and query socket options.
 * In addition to the socket options supported by
 * <a href="DatagramSocket.html#SocketOptions">{@code DatagramSocket}</a>, a
 * {@code MulticastSocket} supports the following socket options:
 * <blockquote>
 * <a id="MulticastOptions"></a>
 * <table class="striped">
 * <caption style="display:none">Socket options</caption>
 * <thead>
 *   <tr>
 *     <th scope="col">Option Name</th>
 *     <th scope="col">Description</th>
 *   </tr>
 * </thead>
 * <tbody>
 *   <tr>
 *     <th scope="row"> {@link java.net.StandardSocketOptions#IP_MULTICAST_IF IP_MULTICAST_IF} </th>
 *     <td> The network interface for Internet Protocol (IP) multicast datagrams </td>
 *   </tr>
 *   <tr>
 *     <th scope="row"> {@link java.net.StandardSocketOptions#IP_MULTICAST_TTL
 *       IP_MULTICAST_TTL} </th>
 *     <td> The <em>time-to-live</em> for Internet Protocol (IP) multicast
 *       datagrams </td>
 *   </tr>
 *   <tr>
 *     <th scope="row"> {@link java.net.StandardSocketOptions#IP_MULTICAST_LOOP
 *       IP_MULTICAST_LOOP} </th>
 *     <td> Loopback for Internet Protocol (IP) multicast datagrams </td>
 *   </tr>
 * </tbody>
 * </table>
 * </blockquote>
 * Additional (implementation specific) options may also be supported.
 *
 * @apiNote {@link DatagramChannel} implements the {@link MulticastChannel} interface
 *          and provides an alternative API for sending and receiving multicast datagrams.
 *          The {@link MulticastChannel} API supports both {@linkplain
 *          MulticastChannel#join(InetAddress, NetworkInterface) any-source} and
 *          {@linkplain MulticastChannel#join(InetAddress, NetworkInterface, InetAddress)
 *          source-specific} multicast.
 *
 * @author Pavani Diwanji
 * @since 1.1
 */
public class MulticastSocket extends DatagramSocket {

    @Override
    final MulticastSocket delegate() {
        return (MulticastSocket) super.delegate();
    }

    /**
     * Create a MulticastSocket that delegates to the given delegate if not null.
     * @param delegate the delegate, can be null.
     */
    MulticastSocket(MulticastSocket delegate)  {
        super(delegate);
    }


    /**
     * Create a multicast socket.
     *
     * <p>
     * If there is a security manager, its {@code checkListen} method is first
     * called with 0 as its argument to ensure the operation is allowed. This
     * could result in a SecurityException.
     * <p>
     * When the socket is created the
     * {@link DatagramSocket#setReuseAddress(boolean)} method is called to
     * enable the SO_REUSEADDR socket option.
     *
     * @throws    IOException if an I/O exception occurs while creating the
     * MulticastSocket
     * @throws    SecurityException if a security manager exists and its
     * {@code checkListen} method doesn't allow the operation.
     * @see SecurityManager#checkListen
     * @see java.net.DatagramSocket#setReuseAddress(boolean)
     * @see java.net.DatagramSocketImpl#setOption(SocketOption, Object)
     */
    public MulticastSocket() throws IOException {
        this(new InetSocketAddress(0));
    }

    /**
     * Create a multicast socket and bind it to a specific port.
     *
     * <p>If there is a security manager,
     * its {@code checkListen} method is first called
     * with the {@code port} argument
     * as its argument to ensure the operation is allowed.
     * This could result in a SecurityException.
     * <p>
     * When the socket is created the
     * {@link DatagramSocket#setReuseAddress(boolean)} method is
     * called to enable the SO_REUSEADDR socket option.
     *
     * @param     port port to use
     * @throws    IOException if an I/O exception occurs
     *            while creating the MulticastSocket
     * @throws    SecurityException  if a security manager exists and its
     *            {@code checkListen} method doesn't allow the operation.
     * @see       SecurityManager#checkListen
     * @see       java.net.DatagramSocket#setReuseAddress(boolean)
     */
    public MulticastSocket(int port) throws IOException {
        this(new InetSocketAddress(port));
    }

    /**
     * Create a MulticastSocket bound to the specified socket address.
     * <p>
     * Or, if the address is {@code null}, create an unbound socket.
     *
     * <p>If there is a security manager,
     * its {@code checkListen} method is first called
     * with the SocketAddress port as its argument to ensure the operation is allowed.
     * This could result in a SecurityException.
     * <p>
     * When the socket is created the
     * {@link DatagramSocket#setReuseAddress(boolean)} method is
     * called to enable the SO_REUSEADDR socket option.
     *
     * @param    bindaddr Socket address to bind to, or {@code null} for
     *           an unbound socket.
     * @throws   IOException if an I/O exception occurs
     *           while creating the MulticastSocket
     * @throws   SecurityException  if a security manager exists and its
     *           {@code checkListen} method doesn't allow the operation.
     * @see      SecurityManager#checkListen
     * @see      java.net.DatagramSocket#setReuseAddress(boolean)
     *
     * @since 1.4
     */
    public MulticastSocket(SocketAddress bindaddr) throws IOException {
        this(createDelegate(bindaddr, MulticastSocket.class));
    }

    /**
     * Set the default time-to-live for multicast packets sent out
     * on this {@code MulticastSocket} in order to control the
     * scope of the multicasts.
     *
     * <p>The ttl is an <b>unsigned</b> 8-bit quantity, and so <B>must</B> be
     * in the range {@code 0 <= ttl <= 0xFF }.
     *
     * @param      ttl the time-to-live
     * @throws     IOException if an I/O exception occurs
     *             while setting the default time-to-live value
     * @deprecated use the setTimeToLive method instead, which uses
     *             <b>int</b> instead of <b>byte</b> as the type for ttl.
     * @see #getTTL()
     */
    @Deprecated
    public void setTTL(byte ttl) throws IOException {
        delegate().setTTL(ttl);
    }

    /**
     * Set the default time-to-live for multicast packets sent out
     * on this {@code MulticastSocket} in order to control the
     * scope of the multicasts.
     *
     * <P> The ttl <B>must</B> be in the range {@code  0 <= ttl <=
     * 255} or an {@code IllegalArgumentException} will be thrown.
     * Multicast packets sent with a TTL of {@code 0} are not transmitted
     * on the network but may be delivered locally.
     *
     * @param  ttl
     *         the time-to-live
     *
     * @throws  IOException
     *          if an I/O exception occurs while setting the
     *          default time-to-live value
     *
     * @see #getTimeToLive()
     * @since 1.2
     */
    public void setTimeToLive(int ttl) throws IOException {
        delegate().setTimeToLive(ttl);
    }

    /**
     * Get the default time-to-live for multicast packets sent out on
     * the socket.
     *
     * @throws    IOException if an I/O exception occurs
     * while getting the default time-to-live value
     * @return the default time-to-live value
     * @deprecated use the getTimeToLive method instead, which returns
     * an <b>int</b> instead of a <b>byte</b>.
     * @see #setTTL(byte)
     */
    @Deprecated
    public byte getTTL() throws IOException {
        return delegate().getTTL();
    }

    /**
     * Get the default time-to-live for multicast packets sent out on
     * the socket.
     * @throws    IOException if an I/O exception occurs while
     * getting the default time-to-live value
     * @return the default time-to-live value
     * @see #setTimeToLive(int)
     * @since 1.2
     */
    public int getTimeToLive() throws IOException {
        return delegate().getTimeToLive();
    }

    /**
     * Joins a multicast group. Its behavior may be affected by
     * {@code setInterface} or {@code setNetworkInterface}.
     *
     * <p>If there is a security manager, this method first
     * calls its {@code checkMulticast} method with the
     * {@code mcastaddr} argument as its argument.
     *
     * @param      mcastaddr is the multicast address to join
     * @throws     IOException if there is an error joining,
     *             or when the address is not a multicast address,
     *             or the platform does not support multicasting
     * @throws     SecurityException if a security manager exists and its
     *             {@code checkMulticast} method doesn't allow the join.
     * @deprecated This method does not accept the network interface on
     *             which to join the multicast group. Use
     *             {@link #joinGroup(SocketAddress, NetworkInterface)} instead.
     * @see        SecurityManager#checkMulticast(InetAddress)
     */
    @Deprecated(since="14")
    public void joinGroup(InetAddress mcastaddr) throws IOException {
        delegate().joinGroup(mcastaddr);
    }

    /**
     * Leave a multicast group. Its behavior may be affected by
     * {@code setInterface} or {@code setNetworkInterface}.
     *
     * <p>If there is a security manager, this method first
     * calls its {@code checkMulticast} method with the
     * {@code mcastaddr} argument as its argument.
     *
     * @param      mcastaddr is the multicast address to leave
     * @throws     IOException if there is an error leaving
     *             or when the address is not a multicast address.
     * @throws     SecurityException if a security manager exists and its
     *             {@code checkMulticast} method doesn't allow the operation.
     * @deprecated This method does not accept the network interface on which
     *             to leave the multicast group. Use
     *             {@link #leaveGroup(SocketAddress, NetworkInterface)} instead.
     * @see        SecurityManager#checkMulticast(InetAddress)
     */
    @Deprecated(since="14")
    public void leaveGroup(InetAddress mcastaddr) throws IOException {
        delegate().leaveGroup(mcastaddr);
    }

    /**
     * Joins the specified multicast group at the specified interface.
     *
     * <p>If there is a security manager, this method first
     * calls its {@code checkMulticast} method
     * with the {@code mcastaddr} argument
     * as its argument.
     *
     * @param  mcastaddr is the multicast address to join
     * @param  netIf specifies the local interface to receive multicast
     *         datagram packets, or {@code null} to defer to the interface set by
     *         {@link MulticastSocket#setInterface(InetAddress)} or
     *         {@link MulticastSocket#setNetworkInterface(NetworkInterface)}.
     *         If {@code null}, and no interface has been set, the behaviour is
     *         unspecified: any interface may be selected or the operation may fail
     *         with a {@code SocketException}.
     * @throws IOException if there is an error joining, or when the address
     *         is not a multicast address, or the platform does not support
     *         multicasting
     * @throws SecurityException if a security manager exists and its
     *         {@code checkMulticast} method doesn't allow the join.
     * @throws IllegalArgumentException if mcastaddr is {@code null} or is a
     *         SocketAddress subclass not supported by this socket
     * @see    SecurityManager#checkMulticast(InetAddress)
     * @see    DatagramChannel#join(InetAddress, NetworkInterface)
     * @since  1.4
     */
    public void joinGroup(SocketAddress mcastaddr, NetworkInterface netIf)
        throws IOException {
        delegate().joinGroup(mcastaddr, netIf);
    }

    /**
     * Leave a multicast group on a specified local interface.
     *
     * <p>If there is a security manager, this method first
     * calls its {@code checkMulticast} method with the
     * {@code mcastaddr} argument as its argument.
     *
     * @param  mcastaddr is the multicast address to leave
     * @param  netIf specifies the local interface or {@code null} to defer
     *         to the interface set by
     *         {@link MulticastSocket#setInterface(InetAddress)} or
     *         {@link MulticastSocket#setNetworkInterface(NetworkInterface)}.
     *         If {@code null}, and no interface has been set, the behaviour
     *         is unspecified: any interface may be selected or the operation
     *         may fail with a {@code SocketException}.
     * @throws IOException if there is an error leaving or when the address
     *         is not a multicast address.
     * @throws SecurityException if a security manager exists and its
     *         {@code checkMulticast} method doesn't allow the operation.
     * @throws IllegalArgumentException if mcastaddr is {@code null} or is a
     *         SocketAddress subclass not supported by this socket.
     * @see    SecurityManager#checkMulticast(InetAddress)
     * @since  1.4
     */
    public void leaveGroup(SocketAddress mcastaddr, NetworkInterface netIf)
        throws IOException {
        delegate().leaveGroup(mcastaddr, netIf);
     }

    /**
     * Set the multicast network interface used by methods
     * whose behavior would be affected by the value of the
     * network interface. Useful for multihomed hosts.
     *
     * @param      inf the InetAddress
     * @throws     SocketException if there is an error in
     *             the underlying protocol, such as a TCP error.
     * @deprecated The InetAddress may not uniquely identify
     *             the network interface. Use
     *             {@link #setNetworkInterface(NetworkInterface)} instead.
     * @see        #getInterface()
     */
    @Deprecated(since="14")
    public void setInterface(InetAddress inf) throws SocketException {
        delegate().setInterface(inf);
    }

    /**
     * Retrieve the address of the network interface used for
     * multicast packets.
     *
     * @return     An {@code InetAddress} representing the address
     *             of the network interface used for multicast packets,
     *             or if no interface has been set, an {@code InetAddress}
     *             representing any local address.
     * @throws     SocketException if there is an error in the
     *             underlying protocol, such as a TCP error.
     * @deprecated The network interface may not be uniquely identified by
     *             the InetAddress returned.
     *             Use {@link #getNetworkInterface()} instead.
     * @see        #setInterface(java.net.InetAddress)
     */
    @Deprecated(since="14")
    public InetAddress getInterface() throws SocketException {
        return delegate().getInterface();
    }

    /**
     * Specify the network interface for outgoing multicast datagrams
     * sent on this socket.
     *
     * @param netIf the interface
     * @throws    SocketException if there is an error in
     * the underlying protocol, such as a TCP error.
     * @see #getNetworkInterface()
     * @since 1.4
     */
    public void setNetworkInterface(NetworkInterface netIf)
        throws SocketException {
        delegate().setNetworkInterface(netIf);
    }

    /**
     * Get the multicast network interface set.
     *
     * @throws SocketException if there is an error in
     *         the underlying protocol, such as a TCP error.
     * @return The multicast {@code NetworkInterface} currently set. A placeholder
     *         NetworkInterface is returned when there is no interface set; it has
     *         a single InetAddress to represent any local address.
     * @see    #setNetworkInterface(NetworkInterface)
     * @since  1.4
     */
    public NetworkInterface getNetworkInterface() throws SocketException {
        return delegate().getNetworkInterface();
    }

    /**
     * Disable/Enable local loopback of multicast datagrams.
     * The option is used by the platform's networking code as a hint
     * for setting whether multicast data will be looped back to
     * the local socket.
     *
     * <p>Because this option is a hint, applications that want to
     * verify what loopback mode is set to should call
     * {@link #getLoopbackMode()}
     * @param      disable {@code true} to disable the LoopbackMode
     * @throws     SocketException if an error occurs while setting the value
     * @since      1.4
     * @deprecated Use {@link #setOption(SocketOption, Object)} with
     *             {@link java.net.StandardSocketOptions#IP_MULTICAST_LOOP}
     *             instead. The loopback mode is enabled by default,
     *             {@code MulticastSocket.setOption(StandardSocketOptions.IP_MULTICAST_LOOP, false)}
     *             disables it.
     * @see        #getLoopbackMode
     */
    @Deprecated(since="14")
    public void setLoopbackMode(boolean disable) throws SocketException {
        delegate().setLoopbackMode(disable);
    }

    /**
     * Get the setting for local loopback of multicast datagrams.
     *
     * @throws     SocketException if an error occurs while getting the value
     * @return     true if the LoopbackMode has been disabled
     * @since      1.4
     * @deprecated Use {@link #getOption(SocketOption)} with
     *             {@link java.net.StandardSocketOptions#IP_MULTICAST_LOOP}
     *             instead.
     * @see        #setLoopbackMode
     */
    @Deprecated(since="14")
    public boolean getLoopbackMode() throws SocketException {
        return delegate().getLoopbackMode();
    }

    /**
     * Sends a datagram packet to the destination, with a TTL (time-
     * to-live) other than the default for the socket.  This method
     * need only be used in instances where a particular TTL is desired;
     * otherwise it is preferable to set a TTL once on the socket, and
     * use that default TTL for all packets.  This method does <B>not
     * </B> alter the default TTL for the socket. Its behavior may be
     * affected by {@code setInterface}.
     *
     * <p>If there is a security manager, this method first performs some
     * security checks. First, if {@code p.getAddress().isMulticastAddress()}
     * is true, this method calls the
     * security manager's {@code checkMulticast} method
     * with {@code p.getAddress()} and {@code ttl} as its arguments.
     * If the evaluation of that expression is false,
     * this method instead calls the security manager's
     * {@code checkConnect} method with arguments
     * {@code p.getAddress().getHostAddress()} and
     * {@code p.getPort()}. Each call to a security manager method
     * could result in a SecurityException if the operation is not allowed.
     *
     * @param p is the packet to be sent. The packet should contain
     * the destination multicast ip address and the data to be sent.
     * One does not need to be the member of the group to send
     * packets to a destination multicast address.
     * @param ttl optional time to live for multicast packet.
     * default ttl is 1.
     *
     * @throws     IOException is raised if an error occurs i.e
     *             error while setting ttl.
     * @throws     SecurityException  if a security manager exists and its
     *             {@code checkMulticast} or {@code checkConnect}
     *             method doesn't allow the send.
     * @throws     PortUnreachableException may be thrown if the socket is connected
     *             to a currently unreachable destination. Note, there is no
     *             guarantee that the exception will be thrown.
     * @throws     IllegalArgumentException if the socket is connected,
     *             and connected address and packet address differ, or
     *             if the socket is not connected and the packet address
     *             is not set or if its port is out of range.
     *
     *
     * @deprecated Use the following code or its equivalent instead:
     *  ......
     *  int ttl = mcastSocket.getTimeToLive();
     *  mcastSocket.setTimeToLive(newttl);
     *  mcastSocket.send(p);
     *  mcastSocket.setTimeToLive(ttl);
     *  ......
     *
     * @see DatagramSocket#send
     * @see DatagramSocket#receive
     * @see SecurityManager#checkMulticast(java.net.InetAddress, byte)
     * @see SecurityManager#checkConnect
     */
    @Deprecated
    public void send(DatagramPacket p, byte ttl)
        throws IOException {
<<<<<<< HEAD
        delegate().send(p, ttl);
    }
=======
            if (isClosed())
                throw new SocketException("Socket is closed");
            synchronized(ttlLock) {
                synchronized(p) {
                    InetAddress packetAddress = p.getAddress();
                    int packetPort = p.getPort();
                    checkAddress(packetAddress, "send");
                    if (connectState == ST_NOT_CONNECTED) {
                        if (packetAddress == null) {
                            throw new IllegalArgumentException("Address not set");
                        }
                        if (packetPort < 0 || packetPort > 0xFFFF)
                            throw new IllegalArgumentException("port out of range:" + packetPort);
                        // Security manager makes sure that the multicast address
                        // is allowed one and that the ttl used is less
                        // than the allowed maxttl.
                        SecurityManager security = System.getSecurityManager();
                        if (security != null) {
                            if (packetAddress.isMulticastAddress()) {
                                security.checkMulticast(packetAddress, ttl);
                            } else {
                                security.checkConnect(packetAddress.getHostAddress(),
                                        packetPort);
                            }
                        }
                    } else {
                        // we're connected
                        if (packetAddress == null) {
                            p.setAddress(connectedAddress);
                            p.setPort(connectedPort);
                        } else if ((!packetAddress.equals(connectedAddress)) ||
                                packetPort != connectedPort) {
                            throw new IllegalArgumentException("connected address and packet address" +
                                                        " differ");
                        }
                    }
                    byte dttl = getTTL();
                    try {
                        if (ttl != dttl) {
                            // set the ttl
                            getImpl().setTTL(ttl);
                        }
                        // call the datagram method to send
                        getImpl().send(p);
                    } finally {
                        // set it back to default
                        if (ttl != dttl) {
                            getImpl().setTTL(dttl);
                        }
                    }
                } // synch p
            }  //synch ttl
    } //method
>>>>>>> cd76575d
}<|MERGE_RESOLUTION|>--- conflicted
+++ resolved
@@ -571,62 +571,5 @@
     @Deprecated
     public void send(DatagramPacket p, byte ttl)
         throws IOException {
-<<<<<<< HEAD
         delegate().send(p, ttl);
-    }
-=======
-            if (isClosed())
-                throw new SocketException("Socket is closed");
-            synchronized(ttlLock) {
-                synchronized(p) {
-                    InetAddress packetAddress = p.getAddress();
-                    int packetPort = p.getPort();
-                    checkAddress(packetAddress, "send");
-                    if (connectState == ST_NOT_CONNECTED) {
-                        if (packetAddress == null) {
-                            throw new IllegalArgumentException("Address not set");
-                        }
-                        if (packetPort < 0 || packetPort > 0xFFFF)
-                            throw new IllegalArgumentException("port out of range:" + packetPort);
-                        // Security manager makes sure that the multicast address
-                        // is allowed one and that the ttl used is less
-                        // than the allowed maxttl.
-                        SecurityManager security = System.getSecurityManager();
-                        if (security != null) {
-                            if (packetAddress.isMulticastAddress()) {
-                                security.checkMulticast(packetAddress, ttl);
-                            } else {
-                                security.checkConnect(packetAddress.getHostAddress(),
-                                        packetPort);
-                            }
-                        }
-                    } else {
-                        // we're connected
-                        if (packetAddress == null) {
-                            p.setAddress(connectedAddress);
-                            p.setPort(connectedPort);
-                        } else if ((!packetAddress.equals(connectedAddress)) ||
-                                packetPort != connectedPort) {
-                            throw new IllegalArgumentException("connected address and packet address" +
-                                                        " differ");
-                        }
-                    }
-                    byte dttl = getTTL();
-                    try {
-                        if (ttl != dttl) {
-                            // set the ttl
-                            getImpl().setTTL(ttl);
-                        }
-                        // call the datagram method to send
-                        getImpl().send(p);
-                    } finally {
-                        // set it back to default
-                        if (ttl != dttl) {
-                            getImpl().setTTL(dttl);
-                        }
-                    }
-                } // synch p
-            }  //synch ttl
-    } //method
->>>>>>> cd76575d
 }