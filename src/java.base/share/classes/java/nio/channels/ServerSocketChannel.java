/*
 * Copyright (c) 2000, 2017, Oracle and/or its affiliates. All rights reserved.
 * DO NOT ALTER OR REMOVE COPYRIGHT NOTICES OR THIS FILE HEADER.
 *
 * This code is free software; you can redistribute it and/or modify it
 * under the terms of the GNU General Public License version 2 only, as
 * published by the Free Software Foundation.  Oracle designates this
 * particular file as subject to the "Classpath" exception as provided
 * by Oracle in the LICENSE file that accompanied this code.
 *
 * This code is distributed in the hope that it will be useful, but WITHOUT
 * ANY WARRANTY; without even the implied warranty of MERCHANTABILITY or
 * FITNESS FOR A PARTICULAR PURPOSE.  See the GNU General Public License
 * version 2 for more details (a copy is included in the LICENSE file that
 * accompanied this code).
 *
 * You should have received a copy of the GNU General Public License version
 * 2 along with this work; if not, write to the Free Software Foundation,
 * Inc., 51 Franklin St, Fifth Floor, Boston, MA 02110-1301 USA.
 *
 * Please contact Oracle, 500 Oracle Parkway, Redwood Shores, CA 94065 USA
 * or visit www.oracle.com if you need additional information or have any
 * questions.
 */

package java.nio.channels;

import java.io.IOException;
import java.net.InetSocketAddress;
import java.net.ProtocolFamily;
import java.net.StandardProtocolFamily;
import java.net.ServerSocket;
import java.net.SocketOption;
import java.net.SocketAddress;
import java.nio.channels.spi.AbstractSelectableChannel;
import java.nio.channels.spi.SelectorProvider;

/**
 * A selectable channel for stream-oriented listening sockets that are either
 * <i>Internet protocol</i> or <i>Unix domain</i> server-sockets.  Internet protocol server
 * sockets accept network connections addressed by IP address and TCP port number.
 * They use {@link InetSocketAddress} for local and remote addresses.
 * <a href="package-summary.html#unixdomain">Unix domain</a> server-sockets are used for
 * inter-process communication to other processes on the same host and use
 * {@link UnixDomainSocketAddress} for their local and remote addresses.
 *
 * <p> A server-socket channel is created by invoking one of the open methods of this class.
 * It is not possible to create a channel for an arbitrary,
 * pre-existing {@link ServerSocket}. A newly-created server-socket channel is
 * open but not yet bound.  An attempt to invoke the {@link #accept() accept}
 * method of an unbound server-socket channel will cause a {@link NotYetBoundException}
 * to be thrown. A server-socket channel can be bound by invoking one of the
 * {@link #bind(java.net.SocketAddress,int) bind} methods defined by this class.
 *
 * <p>Internet protocol channels are created using {@link #open()}, or {@link #open(ProtocolFamily)}
 * with the family parameter set to {@link StandardProtocolFamily#INET INET} or
 * {@link StandardProtocolFamily#INET6 INET6}. <i>Internet protocol</i> channels use {@link
 * InetSocketAddress} addresses and support both IPv4 and IPv6 TCP/IP.
 *
 * <p><i>Unix Domain</i> channels are created using {@link #open(ProtocolFamily)}
 * with the family parameter set to {@link StandardProtocolFamily#UNIX UNIX}.
 * They use {@link UnixDomainSocketAddress} for local and remote addresses
 * and are used for inter-process communication within the same system.
 * The behavior of both channel types is the same except where specified differently
 * below. The two biggest differences are: <i>Unix domain</i> channels do not support the
 * {@link #socket()} method and they also only support a subset of the socket options
 * supported by <i>IP</i> channels.
 *
 * <p> Socket options are configured using the {@link #setOption(SocketOption,Object)
 * setOption} method. <i>Internet protocol</i> server-socket channels support the following options:
 * <blockquote>
 * <table class="striped">
 * <caption style="display:none">Socket options</caption>
 * <thead>
 *   <tr>
 *     <th scope="col">Option Name</th>
 *     <th scope="col">Description</th>
 *   </tr>
 * </thead>
 * <tbody>
 *   <tr>
 *     <th scope="row"> {@link java.net.StandardSocketOptions#SO_RCVBUF SO_RCVBUF} </th>
 *     <td> The size of the socket receive buffer </td>
 *   </tr>
 *   <tr>
 *     <th scope="row"> {@link java.net.StandardSocketOptions#SO_REUSEADDR SO_REUSEADDR} </th>
 *     <td> Re-use address </td>
 *   </tr>
 * </tbody>
 * </table>
 * </blockquote>
 *
 * Additional (implementation specific) options may also be supported.
 *
 * <p> Server-socket channels are safe for use by multiple concurrent threads.
 * </p>
 *
 * @author Mark Reinhold
 * @author JSR-51 Expert Group
 * @since 1.4
 */

public abstract class ServerSocketChannel
    extends AbstractSelectableChannel
    implements NetworkChannel
{

    /**
     * Initializes a new instance of this class.
     *
     * @param  provider
     *         The provider that created this channel
     */
    protected ServerSocketChannel(SelectorProvider provider) {
        super(provider);
    }

    /**
     * Opens an <i>Internet protocol</i> server-socket channel.
     *
     * <p> The new channel is created by invoking the {@link
     * java.nio.channels.spi.SelectorProvider#openServerSocketChannel
     * openServerSocketChannel} method of the system-wide default {@link
     * java.nio.channels.spi.SelectorProvider} object.
     *
     * <p> The new channel's socket is initially unbound; it must be bound to a
     * specific address via one of its socket's {@link
     * java.net.ServerSocket#bind(SocketAddress) bind} methods before
     * connections can be accepted.  </p>
     *
     * @return  A new socket channel
     *
     * @throws  IOException
     *          If an I/O error occurs
     */
    public static ServerSocketChannel open() throws IOException {
        return SelectorProvider.provider().openServerSocketChannel();
    }

    /**
     * Opens a server-socket channel of the given protocol family.
     *
<<<<<<< HEAD
     * <p> Where family is equal to {@link StandardProtocolFamily#INET INET} or {@link
     * StandardProtocolFamily#INET6 INET6} the returned channel must be bound to an
     * {@link InetSocketAddress}. If family is {@link StandardProtocolFamily#UNIX UNIX}
     * the returned channel must be bound to a {@link UnixDomainSocketAddress}.
=======
     * <p> The new channel is created by invoking the {@link
     * java.nio.channels.spi.SelectorProvider#openServerSocketChannel(ProtocolFamily)
     * openServerSocketChannel(ProtocolFamily)} method of the system-wide default {@link
     * java.nio.channels.spi.SelectorProvider} object.
>>>>>>> 698c5378
     *
     * @param family the protocol family
     *
     * @return A new ServerSocketChannel
     *
     * @throws IOException if an I/O error occurs
     * @throws UnsupportedOperationException if the protocol family is not supported
     *
     * @since 15
     */
    public static ServerSocketChannel open(ProtocolFamily family) throws IOException {
        return SelectorProvider.provider().openServerSocketChannel(family);
    }

    /**
     * Returns an operation set identifying this channel's supported
     * operations.
     *
     * <p> Server-socket channels only support the accepting of new
     * connections, so this method returns {@link SelectionKey#OP_ACCEPT}.
     * </p>
     *
     * @return  The valid-operation set
     */
    public final int validOps() {
        return SelectionKey.OP_ACCEPT;
    }


    // -- ServerSocket-specific operations --

    /**
     * Binds the channel's socket to a local address and configures the socket
     * to listen for connections.
     *
     * <p> An invocation of this method is equivalent to the following:
     * <blockquote><pre>
     * bind(local, 0);
     * </pre></blockquote>
     *
     * @param   local
     *          The local address to bind the socket, or {@code null} to bind
     *          to an automatically assigned socket address
     *
     * @return  This channel
     *
     * @throws  AlreadyBoundException               {@inheritDoc}
     * @throws  UnsupportedAddressTypeException     {@inheritDoc}
     * @throws  ClosedChannelException              {@inheritDoc}
     * @throws  IOException                         {@inheritDoc}
     * @throws  SecurityException
     *          If a security manager has been installed and its
     *          {@link SecurityManager#checkListen checkListen} method denies
     *          the operation for <i>Internet protocol</i> channels; or for <i>Unix Domain</i>
     *          channels, if the security manager denies the "write" action for
     *          {@link java.io.FilePermission} for the parent directory of local's path.
     *
     * @since 1.7
     */
    public final ServerSocketChannel bind(SocketAddress local)
        throws IOException
    {
        return bind(local, 0);
    }

    /**
     * Binds the channel's socket to a local address and configures the socket to
     * listen for connections.
     *
     * <p> This method is used to establish an association between the socket and
     * a local address. Once an association is established then the socket remains
     * bound until the channel is closed.
     *
     * <p> The {@code backlog} parameter is the maximum number of pending
     * connections on the socket. Its exact semantics are implementation specific.
     * In particular, an implementation may impose a maximum length or may choose
     * to ignore the parameter altogther. If the {@code backlog} parameter has
     * the value {@code 0}, or a negative value, then an implementation specific
     * default is used.
     *
     * <p> Note, for <i>Unix Domain</i> channels, a file is created in the file-system
     * with the same path name as this channel's bound {@link UnixDomainSocketAddress}.
     * This file persists after the channel is closed, and must be removed before
     * another channel can bind to the same name. <i>Unix Domain</i>
     * {@code ServerSocketChannels} bound to automatically assigned addresses will be
     * assigned a unique pathname in some system temporary directory. The associated socket
     * file also persists after the channel is closed. Its name can be obtained by
     * calling {@link #getLocalAddress()}.
     *
     * @param   local
     *          The address to bind the socket, or {@code null} to bind to
     *          an automatically assigned socket address
     * @param   backlog
     *          The maximum number of pending connections
     *
     * @return  This channel
     *
     * @throws  AlreadyBoundException
     *          If the socket is already bound
     * @throws  UnsupportedAddressTypeException
     *          If the type of the given address is not supported
     * @throws  ClosedChannelException
     *          If this channel is closed
     * @throws  IOException
     *          If some other I/O error occurs
     * @throws  SecurityException
     *          If a security manager has been installed and its
     *          {@link SecurityManager#checkListen checkListen} method denies
     *          the operation for <i>Internet protocol</i> channels; or in the case of <i>Unix Domain</i>
     *          channels, if the security manager denies the "write" action for
     *          {@link java.io.FilePermission} for the parent directory of local's path.
     *
     * @since 1.7
     */
    public abstract ServerSocketChannel bind(SocketAddress local, int backlog)
        throws IOException;

    /**
     * @throws  UnsupportedOperationException           {@inheritDoc}
     * @throws  IllegalArgumentException                {@inheritDoc}
     * @throws  ClosedChannelException                  {@inheritDoc}
     * @throws  IOException                             {@inheritDoc}
     *
     * @since 1.7
     */
    public abstract <T> ServerSocketChannel setOption(SocketOption<T> name, T value)
        throws IOException;

    /**
     * Retrieves a server socket associated with this channel if it is an <i>Internet protocol</i>
     * channel. The operation is not supported for <i>Unix Domain</i> channels.
     *
     * <p> The returned object will not declare any public methods that are not
     * declared in the {@link java.net.ServerSocket} class.  </p>
     *
     * @return  A server socket associated with this channel
     *
     * @throws UnsupportedOperationException if this is a Unix Domain channel
     */
    public abstract ServerSocket socket();

    /**
     * Accepts a connection made to this channel's socket.
     *
     * <p> If this channel is in non-blocking mode then this method will
     * immediately return {@code null} if there are no pending connections.
     * Otherwise it will block indefinitely until a new connection is available
     * or an I/O error occurs.
     *
     * <p> The socket channel returned by this method, if any, will be in
     * blocking mode regardless of the blocking mode of this channel.
     *
     * <p> For <i>Internet protocol</i> channels, this method performs exactly the same security checks
     * as the {@link java.net.ServerSocket#accept accept} method of the {@link
     * java.net.ServerSocket} class.  That is, if a security manager has been
     * installed then for each new connection this method verifies that the
     * address and port number of the connection's remote endpoint are
     * permitted by the security manager's {@link
     * java.lang.SecurityManager#checkAccept checkAccept} method.  </p>
     *
     * <p> For <i>Unix Domain</i> channels, this method performs a security
     * manager {@link SecurityManager#checkPermission(Permission)} using
     * a {@link java.io.FilePermission} constructed with the path from the
     * remote address and {@code "read, write"} as the actions. Note, in the
     * case where the remote socket is bound to the unnamed address,
     * then the path of the FilePermission will be the empty string.
     *
     * @return  The socket channel for the new connection,
     *          or {@code null} if this channel is in non-blocking mode
     *          and no connection is available to be accepted
     *
     * @throws  ClosedChannelException
     *          If this channel is closed
     *
     * @throws  AsynchronousCloseException
     *          If another thread closes this channel
     *          while the accept operation is in progress
     *
     * @throws  ClosedByInterruptException
     *          If another thread interrupts the current thread
     *          while the accept operation is in progress, thereby
     *          closing the channel and setting the current thread's
     *          interrupt status
     *
     * @throws  NotYetBoundException
     *          If this channel's socket has not yet been bound
     *
     * @throws  SecurityException
     *          If a security manager has been installed
     *          and it does not permit access to the remote endpoint
     *          of the new connection
     *
     * @throws  IOException
     *          If some other I/O error occurs
     */
    public abstract SocketChannel accept() throws IOException;

    /**
     * {@inheritDoc}
     * Where the channel is bound to a <i>Unix Domain</i> address, the return
     * value from this method is of type  {@link UnixDomainSocketAddress}.
     * <p>
     * If there is a security manager set and this is an <i>Internet protocol</i> channel,
     * {@code checkConnect} method is
     * called with the local address and {@code -1} as its arguments to see
     * if the operation is allowed. If the operation is not allowed,
     * a {@code SocketAddress} representing the
     * {@link java.net.InetAddress#getLoopbackAddress loopback} address and the
     * local port of the channel's socket is returned.
     * <p>
     * If there is a security manager set and this is a <i>Unix Domain</i> channel,
     * then {@link SecurityManager#checkPermission(Permission)} is called using
     * a {@link java.io.FilePermission} constructed with the path from the
     * local address and "read" as the action. If this check fails
     * then an unnamed {@link UnixDomainSocketAddress} (with empty pathname)
     * is returned.
     *
     * @return  The {@code SocketAddress} that the socket is bound to, or the
     *          {@code SocketAddress} representing the loopback address or empty
     *          pathname if denied by the security manager, or {@code null} if the
     *          channel's socket is not bound
     *
     * @throws  ClosedChannelException     {@inheritDoc}
     * @throws  IOException                {@inheritDoc}
     */
    @Override
    public abstract SocketAddress getLocalAddress() throws IOException;

}<|MERGE_RESOLUTION|>--- conflicted
+++ resolved
@@ -140,17 +140,10 @@
     /**
      * Opens a server-socket channel of the given protocol family.
      *
-<<<<<<< HEAD
-     * <p> Where family is equal to {@link StandardProtocolFamily#INET INET} or {@link
-     * StandardProtocolFamily#INET6 INET6} the returned channel must be bound to an
-     * {@link InetSocketAddress}. If family is {@link StandardProtocolFamily#UNIX UNIX}
-     * the returned channel must be bound to a {@link UnixDomainSocketAddress}.
-=======
      * <p> The new channel is created by invoking the {@link
      * java.nio.channels.spi.SelectorProvider#openServerSocketChannel(ProtocolFamily)
      * openServerSocketChannel(ProtocolFamily)} method of the system-wide default {@link
      * java.nio.channels.spi.SelectorProvider} object.
->>>>>>> 698c5378
      *
      * @param family the protocol family
      *
