--- conflicted
+++ resolved
@@ -762,15 +762,9 @@
     if ((metaspace = _metaspace) == NULL) {
       if (this == the_null_class_loader_data()) {
         assert (class_loader() == NULL, "Must be");
-<<<<<<< HEAD
         metaspace = new ClassLoaderMetaspace(_metaspace_lock, metaspace::BootMetaspaceType);
-      } else if (is_unsafe_anonymous()) {
-        metaspace = new ClassLoaderMetaspace(_metaspace_lock, metaspace::UnsafeAnonymousMetaspaceType);
-=======
-        metaspace = new ClassLoaderMetaspace(_metaspace_lock, Metaspace::BootMetaspaceType);
       } else if (has_class_mirror_holder()) {
-        metaspace = new ClassLoaderMetaspace(_metaspace_lock, Metaspace::ClassMirrorHolderMetaspaceType);
->>>>>>> 7cc13710
+        metaspace = new ClassLoaderMetaspace(_metaspace_lock, metaspace::ClassMirrorHolderMetaspaceType);
       } else if (class_loader()->is_a(SystemDictionary::reflect_DelegatingClassLoader_klass())) {
         metaspace = new ClassLoaderMetaspace(_metaspace_lock, metaspace::ReflectionMetaspaceType);
       } else {
