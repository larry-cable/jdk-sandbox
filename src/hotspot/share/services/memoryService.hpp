/*
 * Copyright (c) 2003, 2017, Oracle and/or its affiliates. All rights reserved.
 * DO NOT ALTER OR REMOVE COPYRIGHT NOTICES OR THIS FILE HEADER.
 *
 * This code is free software; you can redistribute it and/or modify it
 * under the terms of the GNU General Public License version 2 only, as
 * published by the Free Software Foundation.
 *
 * This code is distributed in the hope that it will be useful, but WITHOUT
 * ANY WARRANTY; without even the implied warranty of MERCHANTABILITY or
 * FITNESS FOR A PARTICULAR PURPOSE.  See the GNU General Public License
 * version 2 for more details (a copy is included in the LICENSE file that
 * accompanied this code).
 *
 * You should have received a copy of the GNU General Public License version
 * 2 along with this work; if not, write to the Free Software Foundation,
 * Inc., 51 Franklin St, Fifth Floor, Boston, MA 02110-1301 USA.
 *
 * Please contact Oracle, 500 Oracle Parkway, Redwood Shores, CA 94065 USA
 * or visit www.oracle.com if you need additional information or have any
 * questions.
 *
 */

#ifndef SHARE_VM_SERVICES_MEMORYSERVICE_HPP
#define SHARE_VM_SERVICES_MEMORYSERVICE_HPP

#include "gc/shared/gcCause.hpp"
#include "logging/log.hpp"
#include "memory/allocation.hpp"
#include "runtime/handles.hpp"
#include "services/memoryUsage.hpp"

// Forward declaration
class MemoryPool;
class MemoryManager;
class GCMemoryManager;
class CollectedHeap;
class CodeHeap;
<<<<<<< HEAD
class ContiguousSpace;
class CompactibleFreeListSpace;
class GenCollectedHeap;
class ParallelScavengeHeap;
class G1CollectedHeap;
class EpsilonHeap;
=======
>>>>>>> e2d38d5f

// VM Monitoring and Management Support

class MemoryService : public AllStatic {
private:
  enum {
    init_pools_list_size = 10,
    init_managers_list_size = 5,
    init_code_heap_pools_size = 9
  };

  static GrowableArray<MemoryPool*>*    _pools_list;
  static GrowableArray<MemoryManager*>* _managers_list;

  // memory manager and code heap pools for the CodeCache
  static MemoryManager*                 _code_cache_manager;
  static GrowableArray<MemoryPool*>*    _code_heap_pools;

  static MemoryPool*                    _metaspace_pool;
  static MemoryPool*                    _compressed_class_pool;

<<<<<<< HEAD
  static void add_generation_memory_pool(Generation* gen,
                                         MemoryManager* major_mgr,
                                         MemoryManager* minor_mgr);
  static void add_generation_memory_pool(Generation* gen,
                                         MemoryManager* major_mgr) {
    add_generation_memory_pool(gen, major_mgr, NULL);
  }


  static void add_psYoung_memory_pool(PSYoungGen* young_gen,
                                      MemoryManager* major_mgr,
                                      MemoryManager* minor_mgr);
  static void add_psOld_memory_pool(PSOldGen* old_gen,
                                    MemoryManager* mgr);

  static void add_g1YoungGen_memory_pool(G1CollectedHeap* g1h,
                                         MemoryManager* major_mgr,
                                         MemoryManager* minor_mgr);
  static void add_g1OldGen_memory_pool(G1CollectedHeap* g1h,
                                       MemoryManager* mgr);

  static MemoryPool* add_space(ContiguousSpace* space,
                               const char* name,
                               bool is_heap,
                               size_t max_size,
                               bool support_usage_threshold);
  static MemoryPool* add_survivor_spaces(DefNewGeneration* young_gen,
                                         const char* name,
                                         bool is_heap,
                                         size_t max_size,
                                         bool support_usage_threshold);
  static MemoryPool* add_gen(Generation* gen,
                             const char* name,
                             bool is_heap,
                             bool support_usage_threshold);
  static MemoryPool* add_cms_space(CompactibleFreeListSpace* space,
                                   const char* name,
                                   bool is_heap,
                                   size_t max_size,
                                   bool support_usage_threshold);

  static void add_gen_collected_heap_info(GenCollectedHeap* heap);
  static void add_parallel_scavenge_heap_info(ParallelScavengeHeap* heap);
  static void add_g1_heap_info(G1CollectedHeap* g1h);
  static void add_epsilon_heap_info(EpsilonHeap* eh);

=======
>>>>>>> e2d38d5f
public:
  static void set_universe_heap(CollectedHeap* heap);
  static void add_code_heap_memory_pool(CodeHeap* heap, const char* name);
  static void add_metaspace_memory_pools();

  static MemoryPool*    get_memory_pool(instanceHandle pool);
  static MemoryManager* get_memory_manager(instanceHandle mgr);

  static const int num_memory_pools() {
    return _pools_list->length();
  }
  static const int num_memory_managers() {
    return _managers_list->length();
  }

  static MemoryPool* get_memory_pool(int index) {
    return _pools_list->at(index);
  }

  static MemoryManager* get_memory_manager(int index) {
    return _managers_list->at(index);
  }

  static void track_memory_usage();
  static void track_code_cache_memory_usage() {
    // Track memory pool usage of all CodeCache memory pools
    for (int i = 0; i < _code_heap_pools->length(); ++i) {
      track_memory_pool_usage(_code_heap_pools->at(i));
    }
  }
  static void track_metaspace_memory_usage() {
    track_memory_pool_usage(_metaspace_pool);
  }
  static void track_compressed_class_memory_usage() {
    track_memory_pool_usage(_compressed_class_pool);
  }
  static void track_memory_pool_usage(MemoryPool* pool);

  static void gc_begin(GCMemoryManager* manager, bool recordGCBeginTime,
                       bool recordAccumulatedGCTime,
                       bool recordPreGCUsage, bool recordPeakUsage);
  static void gc_end(GCMemoryManager* manager, bool recordPostGCUsage,
                     bool recordAccumulatedGCTime,
                     bool recordGCEndTime, bool countCollection,
                     GCCause::Cause cause);

  static void oops_do(OopClosure* f);

  static bool get_verbose() { return log_is_enabled(Info, gc); }
  static bool set_verbose(bool verbose);

  // Create an instance of java/lang/management/MemoryUsage
  static Handle create_MemoryUsage_obj(MemoryUsage usage, TRAPS);
};

class TraceMemoryManagerStats : public StackObj {
private:
  GCMemoryManager* _gc_memory_manager;
  bool         _recordGCBeginTime;
  bool         _recordPreGCUsage;
  bool         _recordPeakUsage;
  bool         _recordPostGCUsage;
  bool         _recordAccumulatedGCTime;
  bool         _recordGCEndTime;
  bool         _countCollection;
  GCCause::Cause _cause;
public:
  TraceMemoryManagerStats() {}
  TraceMemoryManagerStats(GCMemoryManager* gc_memory_manager,
                          GCCause::Cause cause,
                          bool recordGCBeginTime = true,
                          bool recordPreGCUsage = true,
                          bool recordPeakUsage = true,
                          bool recordPostGCUsage = true,
                          bool recordAccumulatedGCTime = true,
                          bool recordGCEndTime = true,
                          bool countCollection = true);

  void initialize(GCMemoryManager* gc_memory_manager,
                  GCCause::Cause cause,
                  bool recordGCBeginTime,
                  bool recordPreGCUsage,
                  bool recordPeakUsage,
                  bool recordPostGCUsage,
                  bool recordAccumulatedGCTime,
                  bool recordGCEndTime,
                  bool countCollection);

  ~TraceMemoryManagerStats();
};

#endif // SHARE_VM_SERVICES_MEMORYSERVICE_HPP<|MERGE_RESOLUTION|>--- conflicted
+++ resolved
@@ -37,15 +37,6 @@
 class GCMemoryManager;
 class CollectedHeap;
 class CodeHeap;
-<<<<<<< HEAD
-class ContiguousSpace;
-class CompactibleFreeListSpace;
-class GenCollectedHeap;
-class ParallelScavengeHeap;
-class G1CollectedHeap;
-class EpsilonHeap;
-=======
->>>>>>> e2d38d5f
 
 // VM Monitoring and Management Support
 
@@ -67,55 +58,6 @@
   static MemoryPool*                    _metaspace_pool;
   static MemoryPool*                    _compressed_class_pool;
 
-<<<<<<< HEAD
-  static void add_generation_memory_pool(Generation* gen,
-                                         MemoryManager* major_mgr,
-                                         MemoryManager* minor_mgr);
-  static void add_generation_memory_pool(Generation* gen,
-                                         MemoryManager* major_mgr) {
-    add_generation_memory_pool(gen, major_mgr, NULL);
-  }
-
-
-  static void add_psYoung_memory_pool(PSYoungGen* young_gen,
-                                      MemoryManager* major_mgr,
-                                      MemoryManager* minor_mgr);
-  static void add_psOld_memory_pool(PSOldGen* old_gen,
-                                    MemoryManager* mgr);
-
-  static void add_g1YoungGen_memory_pool(G1CollectedHeap* g1h,
-                                         MemoryManager* major_mgr,
-                                         MemoryManager* minor_mgr);
-  static void add_g1OldGen_memory_pool(G1CollectedHeap* g1h,
-                                       MemoryManager* mgr);
-
-  static MemoryPool* add_space(ContiguousSpace* space,
-                               const char* name,
-                               bool is_heap,
-                               size_t max_size,
-                               bool support_usage_threshold);
-  static MemoryPool* add_survivor_spaces(DefNewGeneration* young_gen,
-                                         const char* name,
-                                         bool is_heap,
-                                         size_t max_size,
-                                         bool support_usage_threshold);
-  static MemoryPool* add_gen(Generation* gen,
-                             const char* name,
-                             bool is_heap,
-                             bool support_usage_threshold);
-  static MemoryPool* add_cms_space(CompactibleFreeListSpace* space,
-                                   const char* name,
-                                   bool is_heap,
-                                   size_t max_size,
-                                   bool support_usage_threshold);
-
-  static void add_gen_collected_heap_info(GenCollectedHeap* heap);
-  static void add_parallel_scavenge_heap_info(ParallelScavengeHeap* heap);
-  static void add_g1_heap_info(G1CollectedHeap* g1h);
-  static void add_epsilon_heap_info(EpsilonHeap* eh);
-
-=======
->>>>>>> e2d38d5f
 public:
   static void set_universe_heap(CollectedHeap* heap);
   static void add_code_heap_memory_pool(CodeHeap* heap, const char* name);
