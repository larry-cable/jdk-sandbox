/*
 * Copyright (c) 2003, 2018, Oracle and/or its affiliates. All rights reserved.
 * DO NOT ALTER OR REMOVE COPYRIGHT NOTICES OR THIS FILE HEADER.
 *
 * This code is free software; you can redistribute it and/or modify it
 * under the terms of the GNU General Public License version 2 only, as
 * published by the Free Software Foundation.
 *
 * This code is distributed in the hope that it will be useful, but WITHOUT
 * ANY WARRANTY; without even the implied warranty of MERCHANTABILITY or
 * FITNESS FOR A PARTICULAR PURPOSE.  See the GNU General Public License
 * version 2 for more details (a copy is included in the LICENSE file that
 * accompanied this code).
 *
 * You should have received a copy of the GNU General Public License version
 * 2 along with this work; if not, write to the Free Software Foundation,
 * Inc., 51 Franklin St, Fifth Floor, Boston, MA 02110-1301 USA.
 *
 * Please contact Oracle, 500 Oracle Parkway, Redwood Shores, CA 94065 USA
 * or visit www.oracle.com if you need additional information or have any
 * questions.
 *
 */

#include "precompiled.hpp"
#include "jvm.h"
#include "code/codeCache.hpp"
#include "compiler/compileBroker.hpp"
#include "compiler/disassembler.hpp"
#include "gc/shared/gcConfig.hpp"
#include "logging/logConfiguration.hpp"
#include "memory/resourceArea.hpp"
#include "prims/whitebox.hpp"
#include "runtime/arguments.hpp"
#include "runtime/atomic.hpp"
#include "runtime/frame.inline.hpp"
#include "runtime/init.hpp"
#include "runtime/os.hpp"
#include "runtime/thread.inline.hpp"
#include "runtime/threadSMR.hpp"
#include "runtime/vmThread.hpp"
#include "runtime/vm_operations.hpp"
#include "runtime/vm_version.hpp"
#include "services/memTracker.hpp"
#include "trace/traceMacros.hpp"
#include "utilities/debug.hpp"
#include "utilities/decoder.hpp"
#include "utilities/defaultStream.hpp"
#include "utilities/errorReporter.hpp"
#include "utilities/events.hpp"
#include "utilities/vmError.hpp"

#ifndef PRODUCT
#include <signal.h>
#endif // PRODUCT

bool VMError::_error_reported = false;

// call this when the VM is dying--it might loosen some asserts
bool VMError::is_error_reported() { return _error_reported; }

// returns an address which is guaranteed to generate a SIGSEGV on read,
// for test purposes, which is not NULL and contains bits in every word
void* VMError::get_segfault_address() {
  return (void*)
#ifdef _LP64
    0xABC0000000000ABCULL;
#else
    0x00000ABC;
#endif
}

// List of environment variables that should be reported in error log file.
const char *env_list[] = {
  // All platforms
  "JAVA_HOME", "JRE_HOME", "JAVA_TOOL_OPTIONS", "_JAVA_OPTIONS", "CLASSPATH",
  "JAVA_COMPILER", "PATH", "USERNAME",

  // Env variables that are defined on Solaris/Linux/BSD
  "LD_LIBRARY_PATH", "LD_PRELOAD", "SHELL", "DISPLAY",
  "HOSTTYPE", "OSTYPE", "ARCH", "MACHTYPE",

  // defined on Linux
  "LD_ASSUME_KERNEL", "_JAVA_SR_SIGNUM",

  // defined on Darwin
  "DYLD_LIBRARY_PATH", "DYLD_FALLBACK_LIBRARY_PATH",
  "DYLD_FRAMEWORK_PATH", "DYLD_FALLBACK_FRAMEWORK_PATH",
  "DYLD_INSERT_LIBRARIES",

  // defined on Windows
  "OS", "PROCESSOR_IDENTIFIER", "_ALT_JAVA_HOME_DIR",

  (const char *)0
};

// A simple parser for -XX:OnError, usage:
//  ptr = OnError;
//  while ((cmd = next_OnError_command(buffer, sizeof(buffer), &ptr) != NULL)
//     ... ...
static char* next_OnError_command(char* buf, int buflen, const char** ptr) {
  if (ptr == NULL || *ptr == NULL) return NULL;

  const char* cmd = *ptr;

  // skip leading blanks or ';'
  while (*cmd == ' ' || *cmd == ';') cmd++;

  if (*cmd == '\0') return NULL;

  const char * cmdend = cmd;
  while (*cmdend != '\0' && *cmdend != ';') cmdend++;

  Arguments::copy_expand_pid(cmd, cmdend - cmd, buf, buflen);

  *ptr = (*cmdend == '\0' ? cmdend : cmdend + 1);
  return buf;
}

static void print_bug_submit_message(outputStream *out, Thread *thread) {
  if (out == NULL) return;
  out->print_raw_cr("# If you would like to submit a bug report, please visit:");
  out->print_raw   ("#   ");
  out->print_raw_cr(Arguments::java_vendor_url_bug());
  // If the crash is in native code, encourage user to submit a bug to the
  // provider of that code.
  if (thread && thread->is_Java_thread() &&
      !thread->is_hidden_from_external_view()) {
    JavaThread* jt = (JavaThread*)thread;
    if (jt->thread_state() == _thread_in_native) {
      out->print_cr("# The crash happened outside the Java Virtual Machine in native code.\n# See problematic frame for where to report the bug.");
    }
  }
  out->print_raw_cr("#");
}

bool VMError::coredump_status;
char VMError::coredump_message[O_BUFLEN];

void VMError::record_coredump_status(const char* message, bool status) {
  coredump_status = status;
  strncpy(coredump_message, message, sizeof(coredump_message));
  coredump_message[sizeof(coredump_message)-1] = 0;
}

// Return a string to describe the error
char* VMError::error_string(char* buf, int buflen) {
  char signame_buf[64];
  const char *signame = os::exception_name(_id, signame_buf, sizeof(signame_buf));

  if (signame) {
    jio_snprintf(buf, buflen,
                 "%s (0x%x) at pc=" PTR_FORMAT ", pid=%d, tid=" UINTX_FORMAT,
                 signame, _id, _pc,
                 os::current_process_id(), os::current_thread_id());
  } else if (_filename != NULL && _lineno > 0) {
    // skip directory names
    char separator = os::file_separator()[0];
    const char *p = strrchr(_filename, separator);
    int n = jio_snprintf(buf, buflen,
                         "Internal Error at %s:%d, pid=%d, tid=" UINTX_FORMAT,
                         p ? p + 1 : _filename, _lineno,
                         os::current_process_id(), os::current_thread_id());
    if (n >= 0 && n < buflen && _message) {
      if (strlen(_detail_msg) > 0) {
        jio_snprintf(buf + n, buflen - n, "%s%s: %s",
        os::line_separator(), _message, _detail_msg);
      } else {
        jio_snprintf(buf + n, buflen - n, "%sError: %s",
                     os::line_separator(), _message);
      }
    }
  } else {
    jio_snprintf(buf, buflen,
                 "Internal Error (0x%x), pid=%d, tid=" UINTX_FORMAT,
                 _id, os::current_process_id(), os::current_thread_id());
  }

  return buf;
}

void VMError::print_stack_trace(outputStream* st, JavaThread* jt,
                                char* buf, int buflen, bool verbose) {
#ifdef ZERO
  if (jt->zero_stack()->sp() && jt->top_zero_frame()) {
    // StackFrameStream uses the frame anchor, which may not have
    // been set up.  This can be done at any time in Zero, however,
    // so if it hasn't been set up then we just set it up now and
    // clear it again when we're done.
    bool has_last_Java_frame = jt->has_last_Java_frame();
    if (!has_last_Java_frame)
      jt->set_last_Java_frame();
    st->print("Java frames:");
    st->cr();

    // Print the frames
    StackFrameStream sfs(jt);
    for(int i = 0; !sfs.is_done(); sfs.next(), i++) {
      sfs.current()->zero_print_on_error(i, st, buf, buflen);
      st->cr();
    }

    // Reset the frame anchor if necessary
    if (!has_last_Java_frame)
      jt->reset_last_Java_frame();
  }
#else
  if (jt->has_last_Java_frame()) {
    st->print_cr("Java frames: (J=compiled Java code, j=interpreted, Vv=VM code)");
    for(StackFrameStream sfs(jt); !sfs.is_done(); sfs.next()) {
      sfs.current()->print_on_error(st, buf, buflen, verbose);
      st->cr();
    }
  }
#endif // ZERO
}

void VMError::print_native_stack(outputStream* st, frame fr, Thread* t, char* buf, int buf_size) {

  // see if it's a valid frame
  if (fr.pc()) {
    st->print_cr("Native frames: (J=compiled Java code, A=aot compiled Java code, j=interpreted, Vv=VM code, C=native code)");

    int count = 0;
    while (count++ < StackPrintLimit) {
      fr.print_on_error(st, buf, buf_size);
      if (fr.pc()) { // print source file and line, if available
        char buf[128];
        int line_no;
        if (Decoder::get_source_info(fr.pc(), buf, sizeof(buf), &line_no)) {
          st->print("  (%s:%d)", buf, line_no);
        }
      }
      st->cr();
      // Compiled code may use EBP register on x86 so it looks like
      // non-walkable C frame. Use frame.sender() for java frames.
      if (t && t->is_Java_thread()) {
        // Catch very first native frame by using stack address.
        // For JavaThread stack_base and stack_size should be set.
        if (!t->on_local_stack((address)(fr.real_fp() + 1))) {
          break;
        }
        if (fr.is_java_frame() || fr.is_native_frame() || fr.is_runtime_frame()) {
          RegisterMap map((JavaThread*)t, false); // No update
          fr = fr.sender(&map);
        } else {
          // is_first_C_frame() does only simple checks for frame pointer,
          // it will pass if java compiled code has a pointer in EBP.
          if (os::is_first_C_frame(&fr)) break;
          fr = os::get_sender_for_C_frame(&fr);
        }
      } else {
        if (os::is_first_C_frame(&fr)) break;
        fr = os::get_sender_for_C_frame(&fr);
      }
    }

    if (count > StackPrintLimit) {
      st->print_cr("...<more frames>...");
    }

    st->cr();
  }
}

static void print_oom_reasons(outputStream* st) {
  st->print_cr("# Possible reasons:");
  st->print_cr("#   The system is out of physical RAM or swap space");
  if (UseCompressedOops) {
    st->print_cr("#   The process is running with CompressedOops enabled, and the Java Heap may be blocking the growth of the native heap");
  }
  if (LogBytesPerWord == 2) {
    st->print_cr("#   In 32 bit mode, the process size limit was hit");
  }
  st->print_cr("# Possible solutions:");
  st->print_cr("#   Reduce memory load on the system");
  st->print_cr("#   Increase physical memory or swap space");
  st->print_cr("#   Check if swap backing store is full");
  if (LogBytesPerWord == 2) {
    st->print_cr("#   Use 64 bit Java on a 64 bit OS");
  }
  st->print_cr("#   Decrease Java heap size (-Xmx/-Xms)");
  st->print_cr("#   Decrease number of Java threads");
  st->print_cr("#   Decrease Java thread stack sizes (-Xss)");
  st->print_cr("#   Set larger code cache with -XX:ReservedCodeCacheSize=");
  if (UseCompressedOops) {
    switch (Universe::narrow_oop_mode()) {
      case Universe::UnscaledNarrowOop:
        st->print_cr("#   JVM is running with Unscaled Compressed Oops mode in which the Java heap is");
        st->print_cr("#     placed in the first 4GB address space. The Java Heap base address is the");
        st->print_cr("#     maximum limit for the native heap growth. Please use -XX:HeapBaseMinAddress");
        st->print_cr("#     to set the Java Heap base and to place the Java Heap above 4GB virtual address.");
        break;
      case Universe::ZeroBasedNarrowOop:
        st->print_cr("#   JVM is running with Zero Based Compressed Oops mode in which the Java heap is");
        st->print_cr("#     placed in the first 32GB address space. The Java Heap base address is the");
        st->print_cr("#     maximum limit for the native heap growth. Please use -XX:HeapBaseMinAddress");
        st->print_cr("#     to set the Java Heap base and to place the Java Heap above 32GB virtual address.");
        break;
      default:
        break;
    }
  }
  st->print_cr("# This output file may be truncated or incomplete.");
}

<<<<<<< HEAD
static const char* gc_mode() {
  if (UseG1GC)            return "g1 gc";
  if (UseParallelGC)      return "parallel gc";
  if (UseConcMarkSweepGC) return "concurrent mark sweep gc";
  if (UseSerialGC)        return "serial gc";
  if (UseEpsilonGC)       return "epsilon gc";
  return "ERROR in GC mode";
}

=======
>>>>>>> d2c3ef2f
static void report_vm_version(outputStream* st, char* buf, int buflen) {
   // VM version
   st->print_cr("#");
   JDK_Version::current().to_string(buf, buflen);
   const char* runtime_name = JDK_Version::runtime_name() != NULL ?
                                JDK_Version::runtime_name() : "";
   const char* runtime_version = JDK_Version::runtime_version() != NULL ?
                                   JDK_Version::runtime_version() : "";
   const char* jdk_debug_level = Abstract_VM_Version::printable_jdk_debug_level() != NULL ?
                                   Abstract_VM_Version::printable_jdk_debug_level() : "";

   st->print_cr("# JRE version: %s (%s) (%sbuild %s)", runtime_name, buf,
                 jdk_debug_level, runtime_version);

   // This is the long version with some default settings added
   st->print_cr("# Java VM: %s (%s%s, %s%s%s%s%s, %s, %s)",
                 Abstract_VM_Version::vm_name(),
                 jdk_debug_level,
                 Abstract_VM_Version::vm_release(),
                 Abstract_VM_Version::vm_info_string(),
                 TieredCompilation ? ", tiered" : "",
#if INCLUDE_JVMCI
                 EnableJVMCI ? ", jvmci" : "",
                 UseJVMCICompiler ? ", jvmci compiler" : "",
#else
                 "", "",
#endif
                 UseCompressedOops ? ", compressed oops" : "",
                 GCConfig::hs_err_name(),
                 Abstract_VM_Version::vm_platform_string()
               );
}

// This is the main function to report a fatal error. Only one thread can
// call this function, so we don't need to worry about MT-safety. But it's
// possible that the error handler itself may crash or die on an internal
// error, for example, when the stack/heap is badly damaged. We must be
// able to handle recursive errors that happen inside error handler.
//
// Error reporting is done in several steps. If a crash or internal error
// occurred when reporting an error, the nested signal/exception handler
// can skip steps that are already (or partially) done. Error reporting will
// continue from the next step. This allows us to retrieve and print
// information that may be unsafe to get after a fatal error. If it happens,
// you may find nested report_and_die() frames when you look at the stack
// in a debugger.
//
// In general, a hang in error handler is much worse than a crash or internal
// error, as it's harder to recover from a hang. Deadlock can happen if we
// try to grab a lock that is already owned by current thread, or if the
// owner is blocked forever (e.g. in os::infinite_sleep()). If possible, the
// error handler and all the functions it called should avoid grabbing any
// lock. An important thing to notice is that memory allocation needs a lock.
//
// We should avoid using large stack allocated buffers. Many errors happen
// when stack space is already low. Making things even worse is that there
// could be nested report_and_die() calls on stack (see above). Only one
// thread can report error, so large buffers are statically allocated in data
// segment.

int          VMError::_current_step;
const char*  VMError::_current_step_info;

volatile jlong VMError::_reporting_start_time = -1;
volatile bool VMError::_reporting_did_timeout = false;
volatile jlong VMError::_step_start_time = -1;
volatile bool VMError::_step_did_timeout = false;

// Helper, return current timestamp for timeout handling.
jlong VMError::get_current_timestamp() {
  return os::javaTimeNanos();
}
// Factor to translate the timestamp to seconds.
#define TIMESTAMP_TO_SECONDS_FACTOR (1000 * 1000 * 1000)

void VMError::record_reporting_start_time() {
  const jlong now = get_current_timestamp();
  Atomic::store(now, &_reporting_start_time);
}

jlong VMError::get_reporting_start_time() {
  return Atomic::load(&_reporting_start_time);
}

void VMError::record_step_start_time() {
  const jlong now = get_current_timestamp();
  Atomic::store(now, &_step_start_time);
}

jlong VMError::get_step_start_time() {
  return Atomic::load(&_step_start_time);
}

void VMError::report(outputStream* st, bool _verbose) {

# define BEGIN if (_current_step == 0) { _current_step = __LINE__;
# define STEP(s) } if (_current_step < __LINE__) { _current_step = __LINE__; _current_step_info = s; \
  record_step_start_time(); _step_did_timeout = false;
# define END }

  // don't allocate large buffer on stack
  static char buf[O_BUFLEN];

  BEGIN

  STEP("printing fatal error message")

    st->print_cr("#");
    if (should_report_bug(_id)) {
      st->print_cr("# A fatal error has been detected by the Java Runtime Environment:");
    } else {
      st->print_cr("# There is insufficient memory for the Java "
                   "Runtime Environment to continue.");
    }

#ifndef PRODUCT
  // Error handler self tests

  // test secondary error handling. Test it twice, to test that resetting
  // error handler after a secondary crash works.
  STEP("test secondary crash 1")
    if (_verbose && TestCrashInErrorHandler != 0) {
      st->print_cr("Will crash now (TestCrashInErrorHandler=" UINTX_FORMAT ")...",
        TestCrashInErrorHandler);
      controlled_crash(TestCrashInErrorHandler);
    }

  STEP("test secondary crash 2")
    if (_verbose && TestCrashInErrorHandler != 0) {
      st->print_cr("Will crash now (TestCrashInErrorHandler=" UINTX_FORMAT ")...",
        TestCrashInErrorHandler);
      controlled_crash(TestCrashInErrorHandler);
    }

  // TestUnresponsiveErrorHandler: We want to test both step timeouts and global timeout.
  // Step to global timeout ratio is 4:1, so in order to be absolutely sure we hit the
  // global timeout, let's execute the timeout step five times.
  // See corresponding test in test/runtime/ErrorHandling/TimeoutInErrorHandlingTest.java
  #define TIMEOUT_TEST_STEP STEP("test unresponsive error reporting step") \
    if (_verbose && TestUnresponsiveErrorHandler) { os::infinite_sleep(); }
  TIMEOUT_TEST_STEP
  TIMEOUT_TEST_STEP
  TIMEOUT_TEST_STEP
  TIMEOUT_TEST_STEP
  TIMEOUT_TEST_STEP

  STEP("test safefetch in error handler")
    // test whether it is safe to use SafeFetch32 in Crash Handler. Test twice
    // to test that resetting the signal handler works correctly.
    if (_verbose && TestSafeFetchInErrorHandler) {
      st->print_cr("Will test SafeFetch...");
      if (CanUseSafeFetch32()) {
        int* const invalid_pointer = (int*) get_segfault_address();
        const int x = 0x76543210;
        int i1 = SafeFetch32(invalid_pointer, x);
        int i2 = SafeFetch32(invalid_pointer, x);
        if (i1 == x && i2 == x) {
          st->print_cr("SafeFetch OK."); // Correctly deflected and returned default pattern
        } else {
          st->print_cr("??");
        }
      } else {
        st->print_cr("not possible; skipped.");
      }
    }
#endif // PRODUCT

  STEP("printing type of error")

     switch(static_cast<unsigned int>(_id)) {
       case OOM_MALLOC_ERROR:
       case OOM_MMAP_ERROR:
         if (_size) {
           st->print("# Native memory allocation ");
           st->print((_id == (int)OOM_MALLOC_ERROR) ? "(malloc) failed to allocate " :
                                                 "(mmap) failed to map ");
           jio_snprintf(buf, sizeof(buf), SIZE_FORMAT, _size);
           st->print("%s", buf);
           st->print(" bytes");
           if (strlen(_detail_msg) > 0) {
             st->print(" for ");
             st->print("%s", _detail_msg);
           }
           st->cr();
         } else {
           if (strlen(_detail_msg) > 0) {
             st->print("# ");
             st->print_cr("%s", _detail_msg);
           }
         }
         // In error file give some solutions
         if (_verbose) {
           print_oom_reasons(st);
         } else {
           return;  // that's enough for the screen
         }
         break;
       case INTERNAL_ERROR:
       default:
         break;
     }

  STEP("printing exception/signal name")

     st->print_cr("#");
     st->print("#  ");
     // Is it an OS exception/signal?
     if (os::exception_name(_id, buf, sizeof(buf))) {
       st->print("%s", buf);
       st->print(" (0x%x)", _id);                // signal number
       st->print(" at pc=" PTR_FORMAT, p2i(_pc));
     } else {
       if (should_report_bug(_id)) {
         st->print("Internal Error");
       } else {
         st->print("Out of Memory Error");
       }
       if (_filename != NULL && _lineno > 0) {
#ifdef PRODUCT
         // In product mode chop off pathname?
         char separator = os::file_separator()[0];
         const char *p = strrchr(_filename, separator);
         const char *file = p ? p+1 : _filename;
#else
         const char *file = _filename;
#endif
         st->print(" (%s:%d)", file, _lineno);
       } else {
         st->print(" (0x%x)", _id);
       }
     }

  STEP("printing current thread and pid")

     // process id, thread id
     st->print(", pid=%d", os::current_process_id());
     st->print(", tid=" UINTX_FORMAT, os::current_thread_id());
     st->cr();

  STEP("printing error message")

     if (should_report_bug(_id)) {  // already printed the message.
       // error message
       if (strlen(_detail_msg) > 0) {
         st->print_cr("#  %s: %s", _message ? _message : "Error", _detail_msg);
       } else if (_message) {
         st->print_cr("#  Error: %s", _message);
       }
     }

  STEP("printing Java version string")

     report_vm_version(st, buf, sizeof(buf));

  STEP("printing problematic frame")

     // Print current frame if we have a context (i.e. it's a crash)
     if (_context) {
       st->print_cr("# Problematic frame:");
       st->print("# ");
       frame fr = os::fetch_frame_from_context(_context);
       fr.print_on_error(st, buf, sizeof(buf));
       st->cr();
       st->print_cr("#");
     }

  STEP("printing core file information")
    st->print("# ");
    if (CreateCoredumpOnCrash) {
      if (coredump_status) {
        st->print("Core dump will be written. Default location: %s", coredump_message);
      } else {
        st->print("No core dump will be written. %s", coredump_message);
      }
    } else {
      st->print("CreateCoredumpOnCrash turned off, no core file dumped");
    }
    st->cr();
    st->print_cr("#");

  STEP("printing bug submit message")

     if (should_report_bug(_id) && _verbose) {
       print_bug_submit_message(st, _thread);
     }

  STEP("printing summary")

     if (_verbose) {
       st->cr();
       st->print_cr("---------------  S U M M A R Y ------------");
       st->cr();
     }

  STEP("printing VM option summary")

     if (_verbose) {
       // VM options
       Arguments::print_summary_on(st);
       st->cr();
     }

  STEP("printing summary machine and OS info")

     if (_verbose) {
       os::print_summary_info(st, buf, sizeof(buf));
     }


  STEP("printing date and time")

     if (_verbose) {
       os::print_date_and_time(st, buf, sizeof(buf));
     }

  STEP("printing thread")

     if (_verbose) {
       st->cr();
       st->print_cr("---------------  T H R E A D  ---------------");
       st->cr();
     }

  STEP("printing current thread")

     // current thread
     if (_verbose) {
       if (_thread) {
         st->print("Current thread (" PTR_FORMAT "):  ", p2i(_thread));
         _thread->print_on_error(st, buf, sizeof(buf));
         st->cr();
       } else {
         st->print_cr("Current thread is native thread");
       }
       st->cr();
     }

  STEP("printing current compile task")

     if (_verbose && _thread && _thread->is_Compiler_thread()) {
        CompilerThread* t = (CompilerThread*)_thread;
        if (t->task()) {
           st->cr();
           st->print_cr("Current CompileTask:");
           t->task()->print_line_on_error(st, buf, sizeof(buf));
           st->cr();
        }
     }


  STEP("printing stack bounds")

     if (_verbose) {
       st->print("Stack: ");

       address stack_top;
       size_t stack_size;

       if (_thread) {
          stack_top = _thread->stack_base();
          stack_size = _thread->stack_size();
       } else {
          stack_top = os::current_stack_base();
          stack_size = os::current_stack_size();
       }

       address stack_bottom = stack_top - stack_size;
       st->print("[" PTR_FORMAT "," PTR_FORMAT "]", p2i(stack_bottom), p2i(stack_top));

       frame fr = _context ? os::fetch_frame_from_context(_context)
                           : os::current_frame();

       if (fr.sp()) {
         st->print(",  sp=" PTR_FORMAT, p2i(fr.sp()));
         size_t free_stack_size = pointer_delta(fr.sp(), stack_bottom, 1024);
         st->print(",  free space=" SIZE_FORMAT "k", free_stack_size);
       }

       st->cr();
     }

  STEP("printing native stack")

   if (_verbose) {
     if (os::platform_print_native_stack(st, _context, buf, sizeof(buf))) {
       // We have printed the native stack in platform-specific code
       // Windows/x64 needs special handling.
     } else {
       frame fr = _context ? os::fetch_frame_from_context(_context)
                           : os::current_frame();

       print_native_stack(st, fr, _thread, buf, sizeof(buf));
     }
   }

  STEP("printing Java stack")

     if (_verbose && _thread && _thread->is_Java_thread()) {
       print_stack_trace(st, (JavaThread*)_thread, buf, sizeof(buf));
     }

  STEP("printing target Java thread stack")

     // printing Java thread stack trace if it is involved in GC crash
     if (_verbose && _thread && (_thread->is_Named_thread())) {
       JavaThread*  jt = ((NamedThread *)_thread)->processed_thread();
       if (jt != NULL) {
         st->print_cr("JavaThread " PTR_FORMAT " (nid = %d) was being processed", p2i(jt), jt->osthread()->thread_id());
         print_stack_trace(st, jt, buf, sizeof(buf), true);
       }
     }

  STEP("printing siginfo")

     // signal no, signal code, address that caused the fault
     if (_verbose && _siginfo) {
       st->cr();
       os::print_siginfo(st, _siginfo);
       st->cr();
     }

  STEP("CDS archive access warning")

     // Print an explicit hint if we crashed on access to the CDS archive.
     if (_verbose && _siginfo) {
       check_failing_cds_access(st, _siginfo);
       st->cr();
     }

  STEP("printing register info")

     // decode register contents if possible
     if (_verbose && _context && Universe::is_fully_initialized()) {
       os::print_register_info(st, _context);
       st->cr();
     }

  STEP("printing registers, top of stack, instructions near pc")

     // registers, top of stack, instructions near pc
     if (_verbose && _context) {
       os::print_context(st, _context);
       st->cr();
     }

  STEP("printing code blob if possible")

     if (_verbose && _context) {
       CodeBlob* cb = CodeCache::find_blob(_pc);
       if (cb != NULL) {
         if (Interpreter::contains(_pc)) {
           // The interpreter CodeBlob is very large so try to print the codelet instead.
           InterpreterCodelet* codelet = Interpreter::codelet_containing(_pc);
           if (codelet != NULL) {
             codelet->print_on(st);
             Disassembler::decode(codelet->code_begin(), codelet->code_end(), st);
           }
         } else {
           StubCodeDesc* desc = StubCodeDesc::desc_for(_pc);
           if (desc != NULL) {
             desc->print_on(st);
             Disassembler::decode(desc->begin(), desc->end(), st);
           } else if (_thread != NULL) {
             // Disassembling nmethod will incur resource memory allocation,
             // only do so when thread is valid.
             ResourceMark rm(_thread);
             Disassembler::decode(cb, st);
             st->cr();
           }
         }
       }
     }

  STEP("printing VM operation")

     if (_verbose && _thread && _thread->is_VM_thread()) {
        VMThread* t = (VMThread*)_thread;
        VM_Operation* op = t->vm_operation();
        if (op) {
          op->print_on_error(st);
          st->cr();
          st->cr();
        }
     }

  STEP("printing process")

     if (_verbose) {
       st->cr();
       st->print_cr("---------------  P R O C E S S  ---------------");
       st->cr();
     }

  STEP("printing all threads")

     // all threads
     if (_verbose && _thread) {
       Threads::print_on_error(st, _thread, buf, sizeof(buf));
       st->cr();
     }

  STEP("printing VM state")

     if (_verbose) {
       // Safepoint state
       st->print("VM state:");

       if (SafepointSynchronize::is_synchronizing()) st->print("synchronizing");
       else if (SafepointSynchronize::is_at_safepoint()) st->print("at safepoint");
       else st->print("not at safepoint");

       // Also see if error occurred during initialization or shutdown
       if (!Universe::is_fully_initialized()) {
         st->print(" (not fully initialized)");
       } else if (VM_Exit::vm_exited()) {
         st->print(" (shutting down)");
       } else {
         st->print(" (normal execution)");
       }
       st->cr();
       st->cr();
     }

  STEP("printing owned locks on error")

     // mutexes/monitors that currently have an owner
     if (_verbose) {
       print_owned_locks_on_error(st);
       st->cr();
     }

  STEP("printing number of OutOfMemoryError and StackOverflow exceptions")

     if (_verbose && Exceptions::has_exception_counts()) {
       st->print_cr("OutOfMemory and StackOverflow Exception counts:");
       Exceptions::print_exception_counts_on_error(st);
       st->cr();
     }

  STEP("printing compressed oops mode")

     if (_verbose && UseCompressedOops) {
       Universe::print_compressed_oops_mode(st);
       if (UseCompressedClassPointers) {
         Metaspace::print_compressed_class_space(st);
       }
       st->cr();
     }

  STEP("printing heap information")

     if (_verbose && Universe::is_fully_initialized()) {
       Universe::heap()->print_on_error(st);
       st->cr();
       st->print_cr("Polling page: " INTPTR_FORMAT, p2i(os::get_polling_page()));
       st->cr();
     }

  STEP("printing code cache information")

     if (_verbose && Universe::is_fully_initialized()) {
       // print code cache information before vm abort
       CodeCache::print_summary(st);
       st->cr();
     }

  STEP("printing ring buffers")

     if (_verbose) {
       Events::print_all(st);
       st->cr();
     }

  STEP("printing dynamic libraries")

     if (_verbose) {
       // dynamic libraries, or memory map
       os::print_dll_info(st);
       st->cr();
     }

  STEP("printing native decoder state")

     if (_verbose) {
       Decoder::print_state_on(st);
       st->cr();
     }

  STEP("printing VM options")

     if (_verbose) {
       // VM options
       Arguments::print_on(st);
       st->cr();
     }

  STEP("printing warning if internal testing API used")

     if (WhiteBox::used()) {
       st->print_cr("Unsupported internal testing APIs have been used.");
       st->cr();
     }

  STEP("printing log configuration")
    if (_verbose){
      st->print_cr("Logging:");
      LogConfiguration::describe_current_configuration(st);
      st->cr();
    }

  STEP("printing all environment variables")

     if (_verbose) {
       os::print_environment_variables(st, env_list);
       st->cr();
     }

  STEP("printing signal handlers")

     if (_verbose) {
       os::print_signal_handlers(st, buf, sizeof(buf));
       st->cr();
     }

  STEP("Native Memory Tracking")
     if (_verbose) {
       MemTracker::error_report(st);
     }

  STEP("printing system")

     if (_verbose) {
       st->cr();
       st->print_cr("---------------  S Y S T E M  ---------------");
       st->cr();
     }

  STEP("printing OS information")

     if (_verbose) {
       os::print_os_info(st);
       st->cr();
     }

  STEP("printing CPU info")
     if (_verbose) {
       os::print_cpu_info(st, buf, sizeof(buf));
       st->cr();
     }

  STEP("printing memory info")

     if (_verbose) {
       os::print_memory_info(st);
       st->cr();
     }

  STEP("printing internal vm info")

     if (_verbose) {
       st->print_cr("vm_info: %s", Abstract_VM_Version::internal_vm_info_string());
       st->cr();
     }

  // print a defined marker to show that error handling finished correctly.
  STEP("printing end marker")

     if (_verbose) {
       st->print_cr("END.");
     }

  END

# undef BEGIN
# undef STEP
# undef END
}

// Report for the vm_info_cmd. This prints out the information above omitting
// crash and thread specific information.  If output is added above, it should be added
// here also, if it is safe to call during a running process.
void VMError::print_vm_info(outputStream* st) {

  char buf[O_BUFLEN];
  report_vm_version(st, buf, sizeof(buf));

  // STEP("printing summary")

  st->cr();
  st->print_cr("---------------  S U M M A R Y ------------");
  st->cr();

  // STEP("printing VM option summary")

  // VM options
  Arguments::print_summary_on(st);
  st->cr();

  // STEP("printing summary machine and OS info")

  os::print_summary_info(st, buf, sizeof(buf));

  // STEP("printing date and time")

  os::print_date_and_time(st, buf, sizeof(buf));

  // Skip: STEP("printing thread")

  // STEP("printing process")

  st->cr();
  st->print_cr("---------------  P R O C E S S  ---------------");
  st->cr();

  // STEP("printing number of OutOfMemoryError and StackOverflow exceptions")

  if (Exceptions::has_exception_counts()) {
    st->print_cr("OutOfMemory and StackOverflow Exception counts:");
    Exceptions::print_exception_counts_on_error(st);
    st->cr();
  }

  // STEP("printing compressed oops mode")

  if (UseCompressedOops) {
    Universe::print_compressed_oops_mode(st);
    if (UseCompressedClassPointers) {
      Metaspace::print_compressed_class_space(st);
    }
    st->cr();
  }

  // STEP("printing heap information")

  if (Universe::is_fully_initialized()) {
    MutexLocker hl(Heap_lock);
    Universe::heap()->print_on_error(st);
    st->cr();
    st->print_cr("Polling page: " INTPTR_FORMAT, p2i(os::get_polling_page()));
    st->cr();
  }

  // STEP("printing code cache information")

  if (Universe::is_fully_initialized()) {
    // print code cache information before vm abort
    CodeCache::print_summary(st);
    st->cr();
  }

  // STEP("printing ring buffers")

  Events::print_all(st);
  st->cr();

  // STEP("printing dynamic libraries")

  // dynamic libraries, or memory map
  os::print_dll_info(st);
  st->cr();

  // STEP("printing VM options")

  // VM options
  Arguments::print_on(st);
  st->cr();

  // STEP("printing warning if internal testing API used")

  if (WhiteBox::used()) {
    st->print_cr("Unsupported internal testing APIs have been used.");
    st->cr();
  }

  // STEP("printing log configuration")
  st->print_cr("Logging:");
  LogConfiguration::describe(st);
  st->cr();

  // STEP("printing all environment variables")

  os::print_environment_variables(st, env_list);
  st->cr();

  // STEP("printing signal handlers")

  os::print_signal_handlers(st, buf, sizeof(buf));
  st->cr();

  // STEP("Native Memory Tracking")

  MemTracker::error_report(st);

  // STEP("printing system")

  st->cr();
  st->print_cr("---------------  S Y S T E M  ---------------");
  st->cr();

  // STEP("printing OS information")

  os::print_os_info(st);
  st->cr();

  // STEP("printing CPU info")

  os::print_cpu_info(st, buf, sizeof(buf));
  st->cr();

  // STEP("printing memory info")

  os::print_memory_info(st);
  st->cr();

  // STEP("printing internal vm info")

  st->print_cr("vm_info: %s", Abstract_VM_Version::internal_vm_info_string());
  st->cr();

  // print a defined marker to show that error handling finished correctly.
  // STEP("printing end marker")

  st->print_cr("END.");
}

volatile intptr_t VMError::first_error_tid = -1;

// An error could happen before tty is initialized or after it has been
// destroyed.
// Please note: to prevent large stack allocations, the log- and
// output-stream use a global scratch buffer for format printing.
// (see VmError::report_and_die(). Access to those streams is synchronized
// in  VmError::report_and_die() - there is only one reporting thread at
// any given time.
fdStream VMError::out(defaultStream::output_fd());
fdStream VMError::log; // error log used by VMError::report_and_die()

/** Expand a pattern into a buffer starting at pos and open a file using constructed path */
static int expand_and_open(const char* pattern, char* buf, size_t buflen, size_t pos) {
  int fd = -1;
  if (Arguments::copy_expand_pid(pattern, strlen(pattern), &buf[pos], buflen - pos)) {
    // the O_EXCL flag will cause the open to fail if the file exists
    fd = open(buf, O_RDWR | O_CREAT | O_EXCL, 0666);
  }
  return fd;
}

/**
 * Construct file name for a log file and return it's file descriptor.
 * Name and location depends on pattern, default_pattern params and access
 * permissions.
 */
static int prepare_log_file(const char* pattern, const char* default_pattern, char* buf, size_t buflen) {
  int fd = -1;

  // If possible, use specified pattern to construct log file name
  if (pattern != NULL) {
    fd = expand_and_open(pattern, buf, buflen, 0);
  }

  // Either user didn't specify, or the user's location failed,
  // so use the default name in the current directory
  if (fd == -1) {
    const char* cwd = os::get_current_directory(buf, buflen);
    if (cwd != NULL) {
      size_t pos = strlen(cwd);
      int fsep_len = jio_snprintf(&buf[pos], buflen-pos, "%s", os::file_separator());
      pos += fsep_len;
      if (fsep_len > 0) {
        fd = expand_and_open(default_pattern, buf, buflen, pos);
      }
    }
  }

   // try temp directory if it exists.
   if (fd == -1) {
     const char* tmpdir = os::get_temp_directory();
     if (tmpdir != NULL && strlen(tmpdir) > 0) {
       int pos = jio_snprintf(buf, buflen, "%s%s", tmpdir, os::file_separator());
       if (pos > 0) {
         fd = expand_and_open(default_pattern, buf, buflen, pos);
       }
     }
   }

  return fd;
}

int         VMError::_id;
const char* VMError::_message;
char        VMError::_detail_msg[1024];
Thread*     VMError::_thread;
address     VMError::_pc;
void*       VMError::_siginfo;
void*       VMError::_context;
const char* VMError::_filename;
int         VMError::_lineno;
size_t      VMError::_size;

void VMError::report_and_die(Thread* thread, unsigned int sig, address pc, void* siginfo,
                             void* context, const char* detail_fmt, ...)
{
  va_list detail_args;
  va_start(detail_args, detail_fmt);
  report_and_die(sig, NULL, detail_fmt, detail_args, thread, pc, siginfo, context, NULL, 0, 0);
  va_end(detail_args);
}

void VMError::report_and_die(Thread* thread, unsigned int sig, address pc, void* siginfo, void* context)
{
  report_and_die(thread, sig, pc, siginfo, context, "%s", "");
}

void VMError::report_and_die(const char* message, const char* detail_fmt, ...)
{
  va_list detail_args;
  va_start(detail_args, detail_fmt);
  report_and_die(INTERNAL_ERROR, message, detail_fmt, detail_args, NULL, NULL, NULL, NULL, NULL, 0, 0);
  va_end(detail_args);
}

void VMError::report_and_die(const char* message)
{
  report_and_die(message, "%s", "");
}

void VMError::report_and_die(Thread* thread, void* context, const char* filename, int lineno, const char* message,
                             const char* detail_fmt, va_list detail_args)
{
  report_and_die(INTERNAL_ERROR, message, detail_fmt, detail_args, thread, NULL, NULL, context, filename, lineno, 0);
}

void VMError::report_and_die(Thread* thread, const char* filename, int lineno, size_t size,
                             VMErrorType vm_err_type, const char* detail_fmt, va_list detail_args) {
  report_and_die(vm_err_type, NULL, detail_fmt, detail_args, thread, NULL, NULL, NULL, filename, lineno, size);
}

void VMError::report_and_die(int id, const char* message, const char* detail_fmt, va_list detail_args,
                             Thread* thread, address pc, void* siginfo, void* context, const char* filename,
                             int lineno, size_t size)
{
  // Don't allocate large buffer on stack
  static char buffer[O_BUFLEN];
  out.set_scratch_buffer(buffer, sizeof(buffer));
  log.set_scratch_buffer(buffer, sizeof(buffer));

  // How many errors occurred in error handler when reporting first_error.
  static int recursive_error_count;

  // We will first print a brief message to standard out (verbose = false),
  // then save detailed information in log file (verbose = true).
  static bool out_done = false;         // done printing to standard out
  static bool log_done = false;         // done saving error log
  static bool transmit_report_done = false; // done error reporting

  if (SuppressFatalErrorMessage) {
      os::abort(CreateCoredumpOnCrash);
  }
  intptr_t mytid = os::current_thread_id();
  if (first_error_tid == -1 &&
      Atomic::cmpxchg(mytid, &first_error_tid, (intptr_t)-1) == -1) {

    // Initialize time stamps to use the same base.
    out.time_stamp().update_to(1);
    log.time_stamp().update_to(1);

    _id = id;
    _message = message;
    _thread = thread;
    _pc = pc;
    _siginfo = siginfo;
    _context = context;
    _filename = filename;
    _lineno = lineno;
    _size = size;
    jio_vsnprintf(_detail_msg, sizeof(_detail_msg), detail_fmt, detail_args);

    // first time
    _error_reported = true;

    reporting_started();
    record_reporting_start_time();

    if (ShowMessageBoxOnError || PauseAtExit) {
      show_message_box(buffer, sizeof(buffer));

      // User has asked JVM to abort. Reset ShowMessageBoxOnError so the
      // WatcherThread can kill JVM if the error handler hangs.
      ShowMessageBoxOnError = false;
    }

    os::check_dump_limit(buffer, sizeof(buffer));

    // reset signal handlers or exception filter; make sure recursive crashes
    // are handled properly.
    reset_signal_handlers();

    EventShutdown e;
    if (e.should_commit()) {
      e.set_reason("VM Error");
      e.commit();
    }

    TRACE_VM_ERROR();

  } else {
    // If UseOsErrorReporting we call this for each level of the call stack
    // while searching for the exception handler.  Only the first level needs
    // to be reported.
    if (UseOSErrorReporting && log_done) return;

    // This is not the first error, see if it happened in a different thread
    // or in the same thread during error reporting.
    if (first_error_tid != mytid) {
      char msgbuf[64];
      jio_snprintf(msgbuf, sizeof(msgbuf),
                   "[thread " INTX_FORMAT " also had an error]",
                   mytid);
      out.print_raw_cr(msgbuf);

      // error reporting is not MT-safe, block current thread
      os::infinite_sleep();

    } else {
      if (recursive_error_count++ > 30) {
        out.print_raw_cr("[Too many errors, abort]");
        os::die();
      }

      outputStream* const st = log.is_open() ? &log : &out;
      st->cr();

      // Timeout handling.
      if (_step_did_timeout) {
        // The current step had a timeout. Lets continue reporting with the next step.
        st->print_raw("[timeout occurred during error reporting in step \"");
        st->print_raw(_current_step_info);
        st->print_cr("\"] after " INT64_FORMAT " s.",
                     (int64_t)
                     ((get_current_timestamp() - _step_start_time) / TIMESTAMP_TO_SECONDS_FACTOR));
      } else if (_reporting_did_timeout) {
        // We hit ErrorLogTimeout. Reporting will stop altogether. Let's wrap things
        // up, the process is about to be stopped by the WatcherThread.
        st->print_cr("------ Timeout during error reporting after " INT64_FORMAT " s. ------",
                     (int64_t)
                     ((get_current_timestamp() - _reporting_start_time) / TIMESTAMP_TO_SECONDS_FACTOR));
        st->flush();
        // Watcherthread is about to call os::die. Lets just wait.
        os::infinite_sleep();
      } else {
        // Crash or assert during error reporting. Lets continue reporting with the next step.
        jio_snprintf(buffer, sizeof(buffer),
           "[error occurred during error reporting (%s), id 0x%x]",
                   _current_step_info, _id);
        st->print_raw_cr(buffer);
        st->cr();
      }
    }
  }

  // print to screen
  if (!out_done) {
    report(&out, false);

    out_done = true;

    _current_step = 0;
    _current_step_info = "";
  }

  // print to error log file
  if (!log_done) {
    // see if log file is already open
    if (!log.is_open()) {
      // open log file
      int fd = prepare_log_file(ErrorFile, "hs_err_pid%p.log", buffer, sizeof(buffer));
      if (fd != -1) {
        out.print_raw("# An error report file with more information is saved as:\n# ");
        out.print_raw_cr(buffer);

        log.set_fd(fd);
      } else {
        out.print_raw_cr("# Can not save log file, dump to screen..");
        log.set_fd(defaultStream::output_fd());
        /* Error reporting currently needs dumpfile.
         * Maybe implement direct streaming in the future.*/
        transmit_report_done = true;
      }
    }

    report(&log, true);
    log_done = true;
    _current_step = 0;
    _current_step_info = "";

    // Run error reporting to determine whether or not to report the crash.
    if (!transmit_report_done && should_report_bug(_id)) {
      transmit_report_done = true;
      const int fd2 = ::dup(log.fd());
      if (fd2 != -1) {
        FILE* const hs_err = ::fdopen(fd2, "r");
        if (NULL != hs_err) {
          ErrorReporter er;
          er.call(hs_err, buffer, O_BUFLEN);
          ::fclose(hs_err);
        }
      }
    }

    if (log.fd() != defaultStream::output_fd()) {
      close(log.fd());
    }

    log.set_fd(-1);
  }

  static bool skip_replay = ReplayCompiles; // Do not overwrite file during replay
  if (DumpReplayDataOnError && _thread && _thread->is_Compiler_thread() && !skip_replay) {
    skip_replay = true;
    ciEnv* env = ciEnv::current();
    if (env != NULL) {
      int fd = prepare_log_file(ReplayDataFile, "replay_pid%p.log", buffer, sizeof(buffer));
      if (fd != -1) {
        FILE* replay_data_file = os::open(fd, "w");
        if (replay_data_file != NULL) {
          fileStream replay_data_stream(replay_data_file, /*need_close=*/true);
          env->dump_replay_data_unsafe(&replay_data_stream);
          out.print_raw("#\n# Compiler replay data is saved as:\n# ");
          out.print_raw_cr(buffer);
        } else {
          int e = errno;
          out.print_raw("#\n# Can't open file to dump replay data. Error: ");
          out.print_raw_cr(os::strerror(e));
        }
      }
    }
  }

  static bool skip_bug_url = !should_report_bug(_id);
  if (!skip_bug_url) {
    skip_bug_url = true;

    out.print_raw_cr("#");
    print_bug_submit_message(&out, _thread);
  }

  static bool skip_OnError = false;
  if (!skip_OnError && OnError && OnError[0]) {
    skip_OnError = true;

    // Flush output and finish logs before running OnError commands.
    ostream_abort();

    out.print_raw_cr("#");
    out.print_raw   ("# -XX:OnError=\"");
    out.print_raw   (OnError);
    out.print_raw_cr("\"");

    char* cmd;
    const char* ptr = OnError;
    while ((cmd = next_OnError_command(buffer, sizeof(buffer), &ptr)) != NULL){
      out.print_raw   ("#   Executing ");
#if defined(LINUX) || defined(_ALLBSD_SOURCE)
      out.print_raw   ("/bin/sh -c ");
#elif defined(SOLARIS)
      out.print_raw   ("/usr/bin/sh -c ");
#elif defined(_WINDOWS)
      out.print_raw   ("cmd /C ");
#endif
      out.print_raw   ("\"");
      out.print_raw   (cmd);
      out.print_raw_cr("\" ...");

      if (os::fork_and_exec(cmd) < 0) {
        out.print_cr("os::fork_and_exec failed: %s (%s=%d)",
                     os::strerror(errno), os::errno_name(errno), errno);
      }
    }

    // done with OnError
    OnError = NULL;
  }

  if (!UseOSErrorReporting) {
    // os::abort() will call abort hooks, try it first.
    static bool skip_os_abort = false;
    if (!skip_os_abort) {
      skip_os_abort = true;
      bool dump_core = should_report_bug(_id);
      os::abort(dump_core && CreateCoredumpOnCrash, _siginfo, _context);
    }

    // if os::abort() doesn't abort, try os::die();
    os::die();
  }
}

/*
 * OnOutOfMemoryError scripts/commands executed while VM is a safepoint - this
 * ensures utilities such as jmap can observe the process is a consistent state.
 */
class VM_ReportJavaOutOfMemory : public VM_Operation {
 private:
  const char* _message;
 public:
  VM_ReportJavaOutOfMemory(const char* message) { _message = message; }
  VMOp_Type type() const                        { return VMOp_ReportJavaOutOfMemory; }
  void doit();
};

void VM_ReportJavaOutOfMemory::doit() {
  // Don't allocate large buffer on stack
  static char buffer[O_BUFLEN];

  tty->print_cr("#");
  tty->print_cr("# java.lang.OutOfMemoryError: %s", _message);
  tty->print_cr("# -XX:OnOutOfMemoryError=\"%s\"", OnOutOfMemoryError);

  // make heap parsability
  Universe::heap()->ensure_parsability(false);  // no need to retire TLABs

  char* cmd;
  const char* ptr = OnOutOfMemoryError;
  while ((cmd = next_OnError_command(buffer, sizeof(buffer), &ptr)) != NULL){
    tty->print("#   Executing ");
#if defined(LINUX)
    tty->print  ("/bin/sh -c ");
#elif defined(SOLARIS)
    tty->print  ("/usr/bin/sh -c ");
#endif
    tty->print_cr("\"%s\"...", cmd);

    if (os::fork_and_exec(cmd) < 0) {
      tty->print_cr("os::fork_and_exec failed: %s (%s=%d)",
                     os::strerror(errno), os::errno_name(errno), errno);
    }
  }
}

void VMError::report_java_out_of_memory(const char* message) {
  if (OnOutOfMemoryError && OnOutOfMemoryError[0]) {
    MutexLocker ml(Heap_lock);
    VM_ReportJavaOutOfMemory op(message);
    VMThread::execute(&op);
  }
}

void VMError::show_message_box(char *buf, int buflen) {
  bool yes;
  do {
    error_string(buf, buflen);
    yes = os::start_debugging(buf,buflen);
  } while (yes);
}

// Timeout handling: check if a timeout happened (either a single step did
// timeout or the whole of error reporting hit ErrorLogTimeout). Interrupt
// the reporting thread if that is the case.
bool VMError::check_timeout() {

  if (ErrorLogTimeout == 0) {
    return false;
  }

  // Do not check for timeouts if we still have a message box to show to the
  // user or if there are OnError handlers to be run.
  if (ShowMessageBoxOnError
      || (OnError != NULL && OnError[0] != '\0')
      || Arguments::abort_hook() != NULL) {
    return false;
  }

  const jlong reporting_start_time_l = get_reporting_start_time();
  const jlong now = get_current_timestamp();
  // Timestamp is stored in nanos.
  if (reporting_start_time_l > 0) {
    const jlong end = reporting_start_time_l + (jlong)ErrorLogTimeout * TIMESTAMP_TO_SECONDS_FACTOR;
    if (end <= now) {
      _reporting_did_timeout = true;
      interrupt_reporting_thread();
      return true; // global timeout
    }
  }

  const jlong step_start_time_l = get_step_start_time();
  if (step_start_time_l > 0) {
    // A step times out after a quarter of the total timeout. Steps are mostly fast unless they
    // hang for some reason, so this simple rule allows for three hanging step and still
    // hopefully leaves time enough for the rest of the steps to finish.
    const jlong end = step_start_time_l + (jlong)ErrorLogTimeout * TIMESTAMP_TO_SECONDS_FACTOR / 4;
    if (end <= now) {
      _step_did_timeout = true;
      interrupt_reporting_thread();
      return false; // (Not a global timeout)
    }
  }

  return false;

}

#ifndef PRODUCT
typedef void (*voidfun_t)();
// Crash with an authentic sigfpe
static void crash_with_sigfpe() {
  // generate a native synchronous SIGFPE where possible;
  // if that did not cause a signal (e.g. on ppc), just
  // raise the signal.
  volatile int x = 0;
  volatile int y = 1/x;
#ifndef _WIN32
  // OSX implements raise(sig) incorrectly so we need to
  // explicitly target the current thread
  pthread_kill(pthread_self(), SIGFPE);
#endif
} // end: crash_with_sigfpe

// crash with sigsegv at non-null address.
static void crash_with_segfault() {

  char* const crash_addr = (char*) VMError::get_segfault_address();
  *crash_addr = 'X';

} // end: crash_with_segfault

void VMError::test_error_handler() {
  controlled_crash(ErrorHandlerTest);
}

// crash in a controlled way:
// how can be one of:
// 1,2 - asserts
// 3,4 - guarantee
// 5-7 - fatal
// 8 - vm_exit_out_of_memory
// 9 - ShouldNotCallThis
// 10 - ShouldNotReachHere
// 11 - Unimplemented
// 12,13 - (not guaranteed) crashes
// 14 - SIGSEGV
// 15 - SIGFPE
void VMError::controlled_crash(int how) {
  if (how == 0) return;

  // If asserts are disabled, use the corresponding guarantee instead.
  NOT_DEBUG(if (how <= 2) how += 2);

  const char* const str = "hello";
  const size_t      num = (size_t)os::vm_page_size();

  const char* const eol = os::line_separator();
  const char* const msg = "this message should be truncated during formatting";
  char * const dataPtr = NULL;  // bad data pointer
  const void (*funcPtr)(void) = (const void(*)()) 0xF;  // bad function pointer

  // Keep this in sync with test/hotspot/jtreg/runtime/ErrorHandling/ErrorHandler.java
  // which tests cases 1 thru 13.
  // Case 14 is tested by test/hotspot/jtreg/runtime/ErrorHandling/SafeFetchInErrorHandlingTest.java.
  // Case 15 is tested by test/hotspot/jtreg/runtime/ErrorHandling/SecondaryErrorTest.java.
  // Case 16 is tested by test/hotspot/jtreg/runtime/ErrorHandling/ThreadsListHandleInErrorHandlingTest.java.
  // Case 17 is tested by test/hotspot/jtreg/runtime/ErrorHandling/NestedThreadsListHandleInErrorHandlingTest.java.
  switch (how) {
    case  1: vmassert(str == NULL, "expected null"); break;
    case  2: vmassert(num == 1023 && *str == 'X',
                      "num=" SIZE_FORMAT " str=\"%s\"", num, str); break;
    case  3: guarantee(str == NULL, "expected null"); break;
    case  4: guarantee(num == 1023 && *str == 'X',
                       "num=" SIZE_FORMAT " str=\"%s\"", num, str); break;
    case  5: fatal("expected null"); break;
    case  6: fatal("num=" SIZE_FORMAT " str=\"%s\"", num, str); break;
    case  7: fatal("%s%s#    %s%s#    %s%s#    %s%s#    %s%s#    "
                   "%s%s#    %s%s#    %s%s#    %s%s#    %s%s#    "
                   "%s%s#    %s%s#    %s%s#    %s%s#    %s",
                   msg, eol, msg, eol, msg, eol, msg, eol, msg, eol,
                   msg, eol, msg, eol, msg, eol, msg, eol, msg, eol,
                   msg, eol, msg, eol, msg, eol, msg, eol, msg); break;
    case  8: vm_exit_out_of_memory(num, OOM_MALLOC_ERROR, "ChunkPool::allocate"); break;
    case  9: ShouldNotCallThis(); break;
    case 10: ShouldNotReachHere(); break;
    case 11: Unimplemented(); break;
    // There's no guarantee the bad data pointer will crash us
    // so "break" out to the ShouldNotReachHere().
    case 12: *dataPtr = '\0'; break;
    // There's no guarantee the bad function pointer will crash us
    // so "break" out to the ShouldNotReachHere().
    case 13: (*funcPtr)(); break;
    case 14: crash_with_segfault(); break;
    case 15: crash_with_sigfpe(); break;
    case 16: {
      ThreadsListHandle tlh;
      fatal("Force crash with an active ThreadsListHandle.");
    }
    case 17: {
      ThreadsListHandle tlh;
      {
        ThreadsListHandle tlh2;
        fatal("Force crash with a nested ThreadsListHandle.");
      }
    }

    default: tty->print_cr("ERROR: %d: unexpected test_num value.", how);
  }
  tty->print_cr("VMError::controlled_crash: survived intentional crash. Did you suppress the assert?");
  ShouldNotReachHere();
}
#endif // !PRODUCT
<|MERGE_RESOLUTION|>--- conflicted
+++ resolved
@@ -304,18 +304,6 @@
   st->print_cr("# This output file may be truncated or incomplete.");
 }
 
-<<<<<<< HEAD
-static const char* gc_mode() {
-  if (UseG1GC)            return "g1 gc";
-  if (UseParallelGC)      return "parallel gc";
-  if (UseConcMarkSweepGC) return "concurrent mark sweep gc";
-  if (UseSerialGC)        return "serial gc";
-  if (UseEpsilonGC)       return "epsilon gc";
-  return "ERROR in GC mode";
-}
-
-=======
->>>>>>> d2c3ef2f
 static void report_vm_version(outputStream* st, char* buf, int buflen) {
    // VM version
    st->print_cr("#");
