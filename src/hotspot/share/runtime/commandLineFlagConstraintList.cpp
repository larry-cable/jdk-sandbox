--- conflicted
+++ resolved
@@ -32,13 +32,6 @@
 #include "runtime/commandLineFlagConstraintsRuntime.hpp"
 #include "runtime/os.hpp"
 #include "utilities/macros.hpp"
-<<<<<<< HEAD
-#if INCLUDE_ALL_GCS
-#include "gc/g1/g1_globals.hpp"
-#include "gc/epsilon/epsilon_globals.hpp"
-#endif
-=======
->>>>>>> 97979a53
 #ifdef COMPILER1
 #include "c1/c1_globals.hpp"
 #endif
@@ -336,38 +329,6 @@
                                    EMIT_CONSTRAINT_CHECK,
                                    IGNORE_WRITEABLE));
 #endif // COMPILER2
-<<<<<<< HEAD
-
-#if INCLUDE_ALL_GCS
-  emit_constraint_no(NULL G1_FLAGS(EMIT_CONSTRAINT_DEVELOPER_FLAG,
-                                   EMIT_CONSTRAINT_PD_DEVELOPER_FLAG,
-                                   EMIT_CONSTRAINT_PRODUCT_FLAG,
-                                   EMIT_CONSTRAINT_PD_PRODUCT_FLAG,
-                                   EMIT_CONSTRAINT_DIAGNOSTIC_FLAG,
-                                   EMIT_CONSTRAINT_PD_DIAGNOSTIC_FLAG,
-                                   EMIT_CONSTRAINT_EXPERIMENTAL_FLAG,
-                                   EMIT_CONSTRAINT_NOTPRODUCT_FLAG,
-                                   EMIT_CONSTRAINT_MANAGEABLE_FLAG,
-                                   EMIT_CONSTRAINT_PRODUCT_RW_FLAG,
-                                   IGNORE_RANGE,
-                                   EMIT_CONSTRAINT_CHECK,
-                                   IGNORE_WRITEABLE));
-  emit_constraint_no(NULL EPSILON_FLAGS(EMIT_CONSTRAINT_DEVELOPER_FLAG,
-                                   EMIT_CONSTRAINT_PD_DEVELOPER_FLAG,
-                                   EMIT_CONSTRAINT_PRODUCT_FLAG,
-                                   EMIT_CONSTRAINT_PD_PRODUCT_FLAG,
-                                   EMIT_CONSTRAINT_DIAGNOSTIC_FLAG,
-                                   EMIT_CONSTRAINT_PD_DIAGNOSTIC_FLAG,
-                                   EMIT_CONSTRAINT_EXPERIMENTAL_FLAG,
-                                   EMIT_CONSTRAINT_NOTPRODUCT_FLAG,
-                                   EMIT_CONSTRAINT_MANAGEABLE_FLAG,
-                                   EMIT_CONSTRAINT_PRODUCT_RW_FLAG,
-                                   IGNORE_RANGE,
-                                   EMIT_CONSTRAINT_CHECK,
-                                   IGNORE_WRITEABLE));
-#endif // INCLUDE_ALL_GCS
-=======
->>>>>>> 97979a53
 }
 
 CommandLineFlagConstraint* CommandLineFlagConstraintList::find(const char* name) {
