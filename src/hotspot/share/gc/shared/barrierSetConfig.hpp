/*
 * Copyright (c) 2017, 2018, Oracle and/or its affiliates. All rights reserved.
 * DO NOT ALTER OR REMOVE COPYRIGHT NOTICES OR THIS FILE HEADER.
 *
 * This code is free software; you can redistribute it and/or modify it
 * under the terms of the GNU General Public License version 2 only, as
 * published by the Free Software Foundation.
 *
 * This code is distributed in the hope that it will be useful, but WITHOUT
 * ANY WARRANTY; without even the implied warranty of MERCHANTABILITY or
 * FITNESS FOR A PARTICULAR PURPOSE.  See the GNU General Public License
 * version 2 for more details (a copy is included in the LICENSE file that
 * accompanied this code).
 *
 * You should have received a copy of the GNU General Public License version
 * 2 along with this work; if not, write to the Free Software Foundation,
 * Inc., 51 Franklin St, Fifth Floor, Boston, MA 02110-1301 USA.
 *
 * Please contact Oracle, 500 Oracle Parkway, Redwood Shores, CA 94065 USA
 * or visit www.oracle.com if you need additional information or have any
 * questions.
 *
 */

#ifndef SHARE_VM_GC_SHARED_BARRIERSETCONFIG_HPP
#define SHARE_VM_GC_SHARED_BARRIERSETCONFIG_HPP

#include "utilities/macros.hpp"

<<<<<<< HEAD
#if INCLUDE_ALL_GCS
#define FOR_EACH_CONCRETE_INCLUDE_ALL_GC_BARRIER_SET_DO(f) \
  f(G1BarrierSet)                                          \
  f(Epsilon)
#else
#define FOR_EACH_CONCRETE_INCLUDE_ALL_GC_BARRIER_SET_DO(f)
#endif

=======
>>>>>>> 8da69522
// Do something for each concrete barrier set part of the build.
#define FOR_EACH_CONCRETE_BARRIER_SET_DO(f)          \
  f(CardTableBarrierSet)                             \
  G1GC_ONLY(f(G1BarrierSet))

#define FOR_EACH_ABSTRACT_BARRIER_SET_DO(f)          \
  f(ModRef)

// Do something for each known barrier set.
#define FOR_EACH_BARRIER_SET_DO(f)    \
  FOR_EACH_ABSTRACT_BARRIER_SET_DO(f) \
  FOR_EACH_CONCRETE_BARRIER_SET_DO(f)

// To enable runtime-resolution of GC barriers on primitives, please
// define SUPPORT_BARRIER_ON_PRIMITIVES.
#ifdef SUPPORT_BARRIER_ON_PRIMITIVES
#define ACCESS_PRIMITIVE_SUPPORT INTERNAL_BT_BARRIER_ON_PRIMITIVES
#else
#define ACCESS_PRIMITIVE_SUPPORT INTERNAL_EMPTY
#endif

#ifdef SUPPORT_NOT_TO_SPACE_INVARIANT
#define ACCESS_TO_SPACE_INVARIANT_SUPPORT INTERNAL_EMPTY
#else
#define ACCESS_TO_SPACE_INVARIANT_SUPPORT INTERNAL_BT_TO_SPACE_INVARIANT
#endif

#define BT_BUILDTIME_DECORATORS (ACCESS_PRIMITIVE_SUPPORT | ACCESS_TO_SPACE_INVARIANT_SUPPORT)

#endif // SHARE_VM_GC_SHARED_BARRIERSETCONFIG_HPP<|MERGE_RESOLUTION|>--- conflicted
+++ resolved
@@ -27,21 +27,11 @@
 
 #include "utilities/macros.hpp"
 
-<<<<<<< HEAD
-#if INCLUDE_ALL_GCS
-#define FOR_EACH_CONCRETE_INCLUDE_ALL_GC_BARRIER_SET_DO(f) \
-  f(G1BarrierSet)                                          \
-  f(Epsilon)
-#else
-#define FOR_EACH_CONCRETE_INCLUDE_ALL_GC_BARRIER_SET_DO(f)
-#endif
-
-=======
->>>>>>> 8da69522
 // Do something for each concrete barrier set part of the build.
 #define FOR_EACH_CONCRETE_BARRIER_SET_DO(f)          \
   f(CardTableBarrierSet)                             \
-  G1GC_ONLY(f(G1BarrierSet))
+  G1GC_ONLY(f(G1BarrierSet))                         \
+  EPSILONGC_ONLY(f(EpsilonBarrierSet))
 
 #define FOR_EACH_ABSTRACT_BARRIER_SET_DO(f)          \
   f(ModRef)
