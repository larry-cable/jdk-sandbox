--- conflicted
+++ resolved
@@ -57,13 +57,8 @@
     splash->jarName = SplashConvertStringAlloc(jarName, &splash->jarNameLen);
 }
 
-<<<<<<< HEAD
-JNIEXPORT void JNICALL
+JNIEXPORT int
 SplashInit(void)
-=======
-JNIEXPORT int
-SplashInit()
->>>>>>> ee2e61d7
 {
     Splash *splash = SplashGetInstance();
 
@@ -75,13 +70,8 @@
     return SplashInitPlatform(splash);
 }
 
-<<<<<<< HEAD
-JNIEXPORT void JNICALL
+JNIEXPORT void
 SplashClose(void)
-=======
-JNIEXPORT void
-SplashClose()
->>>>>>> ee2e61d7
 {
     Splash *splash = SplashGetInstance();
 
