--- conflicted
+++ resolved
@@ -516,11 +516,7 @@
     }
 }
 
-<<<<<<< HEAD
-JNIEXPORT void
-=======
 JNIEXPORT void JNICALL
->>>>>>> 9be1418d
 img_makePalette(int cmapsize, int tablesize, int lookupsize,
                 float lscale, float weight,
                 int prevclrs, int doMac,
